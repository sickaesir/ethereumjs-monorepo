--- conflicted
+++ resolved
@@ -1,8 +1,4 @@
 export * from './cache'
 export * from './ethersStateManager'
-<<<<<<< HEAD
-export * from './interface'
 export * from './statelessVerkleStateManager'
-=======
->>>>>>> 364fd441
 export * from './stateManager'