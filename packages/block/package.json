{
  "name": "@ethereumjs/block",
  "version": "3.0.0",
  "description": "Provides Block serialization and help functions",
  "main": "dist/index.js",
  "types": "dist/index.d.ts",
  "files": [
    "dist",
    "dist.browser"
  ],
  "browser": "dist.browser/index.js",
  "scripts": {
    "build": "ethereumjs-config-ts-build",
    "prepublishOnly": "npm run build && npm run test",
    "coverage": "ethereumjs-config-coverage",
    "docs:build": "typedoc --options typedoc.js",
    "format": "ethereumjs-config-format",
    "format:fix": "ethereumjs-config-format-fix",
    "tsc": "ethereumjs-config-tsc",
    "lint": "ethereumjs-config-lint",
    "lint:fix": "ethereumjs-config-lint-fix",
    "test": "npm run test:node && npm run test:browser",
    "test:node": "tape -r ts-node/register test/*.spec.ts",
    "test:browser:build": "tsc && cp test/testdata/*.json test-build/test/testdata",
    "test:browser": "npm run test:browser:build && karma start karma.conf.js"
  },
  "repository": {
    "type": "git",
    "url": "git+https://github.com/ethereumjs/ethereumjs-vm.git"
  },
  "keywords": [
    "ethereum",
    "block"
  ],
  "author": "mjbecze (mb@ethdev.com)",
  "license": "MPL-2.0",
  "bugs": {
    "url": "https://github.com/ethereumjs/ethereumjs-vm/issues?q=is%3Aissue+label%3A%22package%3A+block%22"
  },
  "homepage": "https://github.com/ethereumjs/ethereumjs-vm/tree/master/packages/block#readme",
  "dependencies": {
    "@ethereumjs/common": "^2.0.0",
<<<<<<< HEAD
    "merkle-patricia-tree": "^4.1.0",
    "@ethereumjs/tx": "^3.0.0",
=======
    "merkle-patricia-tree": "^4.0.0",
    "@ethereumjs/tx": "^3.0.2",
>>>>>>> 5fb23adb
    "@types/bn.js": "^4.11.6",
    "ethereumjs-util": "^7.0.8"
  },
  "devDependencies": {
    "@ethereumjs/config-coverage": "^2.0.0",
    "@ethereumjs/config-typescript": "^2.0.0",
    "@ethereumjs/eslint-config-defaults": "^2.0.0",
    "@types/lru-cache": "^5.1.0",
    "@types/node": "^11.13.4",
    "@types/tape": "^4.13.0",
    "@typescript-eslint/eslint-plugin": "^4.1.1",
    "browserify": "^16.5.1",
    "eslint": "^6.8.0",
    "eslint-config-prettier": "^6.11.0",
    "eslint-plugin-implicit-dependencies": "^1.0.4",
    "istanbul": "^0.4.1",
    "karma": "^5.2.1",
    "karma-browserify": "^7.0.0",
    "karma-chrome-launcher": "^3.1.0",
    "karma-firefox-launcher": "^1.3.0",
    "karma-tap": "^4.2.0",
    "nyc": "^14.0.0",
    "prettier": "^2.0.5",
    "tape": "^4.10.1",
    "ts-node": "^8.8.2",
    "tslint": "^5.16.0",
    "typedoc": "next",
    "typedoc-plugin-markdown": "^2.2.17",
    "typescript": "^3.9.3",
    "typestrict": "^1.0.2"
  }
}<|MERGE_RESOLUTION|>--- conflicted
+++ resolved
@@ -40,13 +40,8 @@
   "homepage": "https://github.com/ethereumjs/ethereumjs-vm/tree/master/packages/block#readme",
   "dependencies": {
     "@ethereumjs/common": "^2.0.0",
-<<<<<<< HEAD
     "merkle-patricia-tree": "^4.1.0",
-    "@ethereumjs/tx": "^3.0.0",
-=======
-    "merkle-patricia-tree": "^4.0.0",
     "@ethereumjs/tx": "^3.0.2",
->>>>>>> 5fb23adb
     "@types/bn.js": "^4.11.6",
     "ethereumjs-util": "^7.0.8"
   },
