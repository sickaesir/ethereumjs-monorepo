{
  "name": "@ethereumjs/vm",
  "version": "5.0.0",
  "description": "An Ethereum VM implementation",
  "main": "dist/index.js",
  "types": "dist/index.d.ts",
  "files": [
    "dist",
    "dist.browser"
  ],
  "browser": "dist.browser/index.js",
  "scripts": {
    "build": "ethereumjs-config-ts-build",
    "build:benchmarks": "npm run build && tsc -p tsconfig.benchmarks.json",
    "benchmarks": "node --max-old-space-size=4096 ./scripts/benchmarks/mainnetBlocks.js scripts/benchmarks/fixture/blocks-prestate.json",
    "prepublishOnly": "npm run build && npm run test:buildIntegrity",
    "coverage": "nyc npm run coverage:test && nyc report --reporter=lcov",
    "coverage:test": "tape -r ts-node/register './tests/api/**/*.ts' ./tests/tester.ts --state",
    "docs:build": "typedoc --options typedoc.js",
    "test:state": "ts-node ./tests/tester --state",
    "test:state:allForks": "echo 'Chainstart Homestead dao TangerineWhistle SpuriousDragon Byzantium Constantinople Petersburg Istanbul MuirGlacier Berlin ByzantiumToConstantinopleFixAt5 EIP158ToByzantiumAt5 FrontierToHomesteadAt5 HomesteadToDaoAt5 HomesteadToEIP150At5' | xargs -n1 | xargs -I v1 npm run test:state -- --fork=v1 --verify-test-amount-alltests",
    "test:state:selectedForks": "echo 'Homestead TangerineWhistle SpuriousDragon Petersburg' | xargs -n1 | xargs -I v1 npm run test:state -- --fork=v1 --verify-test-amount-alltests",
    "test:state:slow": "npm run test:state -- --runSkipped=slow",
    "test:buildIntegrity": "npm run test:state -- --test='stackOverflow'",
    "test:blockchain": "node -r ts-node/register --stack-size=1500 ./tests/tester --blockchain",
    "test:blockchain:allForks": "echo 'Chainstart Homestead dao TangerineWhistle SpuriousDragon Byzantium Constantinople Petersburg Istanbul MuirGlacier Berlin ByzantiumToConstantinopleFixAt5 EIP158ToByzantiumAt5 FrontierToHomesteadAt5 HomesteadToDaoAt5 HomesteadToEIP150At5' | xargs -n1 | xargs -I v1 node -r ts-node/register --stack-size=1500 ./tests/tester --blockchain --fork=v1 --verify-test-amount-alltests",
    "test:API": "tape -r ts-node/register --stack-size=1500 './tests/api/**/*.ts'",
    "test:API:browser": "karma start karma.conf.js",
    "test": "echo \"[INFO] Generic test cmd not used. See package.json for more specific test run cmds.\"",
    "lint": "ethereumjs-config-lint",
    "lint:fix": "ethereumjs-config-lint-fix",
    "format": "ethereumjs-config-format",
    "format:fix": "ethereumjs-config-format-fix",
    "formatTest": "node ./scripts/formatTest",
    "tsc": "ethereumjs-config-tsc"
  },
  "repository": {
    "type": "git",
    "url": "git+https://github.com/ethereumjs/ethereumjs-vm.git"
  },
  "keywords": [
    "ethereum",
    "VM"
  ],
  "dependencies": {
    "@ethereumjs/block": "^3.0.0",
    "@ethereumjs/blockchain": "^5.0.0",
    "@ethereumjs/common": "^2.0.0",
    "@ethereumjs/trie": "^4.0.0",
    "@ethereumjs/tx": "^3.0.0",
<<<<<<< HEAD
    "ethereumjs-util": "^7.0.8",
=======
    "async-eventemitter": "^0.2.4",
    "core-js-pure": "^3.0.1",
    "debug": "^2.2.0",
    "ethereumjs-util": "^7.0.7",
>>>>>>> 879b5db0
    "functional-red-black-tree": "^1.0.1",
    "mcl-wasm": "^0.7.1",
    "rustbn.js": "~0.2.0",
    "util.promisify": "^1.0.1"
  },
  "devDependencies": {
    "@ethereumjs/config-coverage": "^2.0.0",
    "@ethereumjs/config-typescript": "^2.0.0",
    "@ethereumjs/eslint-config-defaults": "^2.0.0",
    "@types/benchmark": "^1.0.33",
    "@types/bn.js": "^4.11.6",
    "@types/core-js": "^2.5.0",
    "@types/lru-cache": "^5.1.0",
    "@types/node": "^11.13.4",
    "@types/tape": "^4.13.0",
    "@typescript-eslint/eslint-plugin": "^4.1.1",
    "benchmark": "^2.1.4",
    "eslint": "^6.8.0",
    "eslint-config-prettier": "^6.11.0",
    "eslint-plugin-implicit-dependencies": "^1.0.4",
    "karma": "^5.2.1",
    "karma-chrome-launcher": "^3.1.0",
    "karma-firefox-launcher": "^1.3.0",
    "karma-tap": "^4.2.0",
    "karma-typescript": "^5.2.0",
    "level": "^6.0.0",
    "level-mem": "^5.0.1",
    "minimist": "^1.2.0",
    "node-dir": "^0.1.16",
    "nyc": "^12.0.0",
    "prettier": "^2.0.5",
    "rlp": "^2.2.3",
    "standard": "^10.0.0",
    "tap-spec": "^5.0.0",
    "tape": "^4.10.1",
    "ts-node": "^8.8.2",
    "tslint": "^5.16.0",
    "typedoc": "next",
    "typedoc-plugin-markdown": "^2.2.17",
    "typescript": "^3.9.3",
    "typestrict": "^1.0.2"
  },
  "author": "mjbecze <mjbecze@gmail.com>",
  "contributors": [
    "Alex Beregszaszi <alex@rtfs.hu>"
  ],
  "license": "MPL-2.0",
  "bugs": {
    "url": "https://github.com/ethereumjs/ethereumjs-vm/issues"
  },
  "homepage": "https://github.com/ethereumjs/ethereumjs-vm"
}<|MERGE_RESOLUTION|>--- conflicted
+++ resolved
@@ -48,14 +48,10 @@
     "@ethereumjs/common": "^2.0.0",
     "@ethereumjs/trie": "^4.0.0",
     "@ethereumjs/tx": "^3.0.0",
-<<<<<<< HEAD
-    "ethereumjs-util": "^7.0.8",
-=======
     "async-eventemitter": "^0.2.4",
     "core-js-pure": "^3.0.1",
     "debug": "^2.2.0",
-    "ethereumjs-util": "^7.0.7",
->>>>>>> 879b5db0
+    "ethereumjs-util": "^7.0.8",
     "functional-red-black-tree": "^1.0.1",
     "mcl-wasm": "^0.7.1",
     "rustbn.js": "~0.2.0",
