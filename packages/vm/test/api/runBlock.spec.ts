--- conflicted
+++ resolved
@@ -400,11 +400,7 @@
   // filled with 0s and no txs. Once we run it we should
   // get a receipt trie root of for the empty receipts set,
   // which is a well known constant.
-<<<<<<< HEAD
-  const buffer32Zeros = new Uint8Array(32)
-=======
   const bytes32Zeros = new Uint8Array(32)
->>>>>>> 54dc2e34
   const block = Block.fromBlockData({
     header: { receiptTrie: bytes32Zeros, transactionsTrie: bytes32Zeros, gasUsed: BigInt(1) },
   })
