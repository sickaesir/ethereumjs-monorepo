--- conflicted
+++ resolved
@@ -6,14 +6,10 @@
   FeeMarketEIP1559Transaction,
   Transaction,
   TransactionFactory,
-  initKZG,
 } from '@ethereumjs/tx'
-import { Account, Address, KECCAK256_NULL, MAX_INTEGER } from '@ethereumjs/util'
-<<<<<<< HEAD
+import { Account, Address, KECCAK256_NULL, MAX_INTEGER, initKZG } from '@ethereumjs/util'
 import * as kzg from 'c-kzg'
-=======
 import { hexToBytes } from 'ethereum-cryptography/utils'
->>>>>>> 30aaa9a3
 import * as tape from 'tape'
 
 import { VM } from '../../src/vm'
