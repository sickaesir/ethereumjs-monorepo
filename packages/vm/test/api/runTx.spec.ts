--- conflicted
+++ resolved
@@ -945,32 +945,5 @@
     Blockchain.prototype.getBlock = oldGetBlockFunction
     t.end()
   }
-<<<<<<< HEAD
-=======
-  const blockchain = await Blockchain.create({ validateBlocks: false, validateConsensus: false })
-  const vm = await VM.create({ common, blockchain })
-
-  const tx = getTransaction(common, 3, true)
-
-  const block = Block.fromBlockData(
-    {
-      header: BlockHeader.fromHeaderData(
-        {
-          excessDataGas: 1n,
-          number: 2,
-          parentHash: (await blockchain.getBlock(1n)).hash(), // Faking parent hash with getBlock stub
-        },
-        {
-          common,
-          skipConsensusFormatValidation: true,
-        }
-      ),
-    },
-    { common, skipConsensusFormatValidation: true }
-  )
-  const res = await vm.runTx({ tx, block, skipBalance: true })
-  t.ok(res.execResult.exceptionError === undefined, 'simple blob tx run succeeds')
-  Blockchain.prototype.getBlock = oldGetBlockFunction
   t.end()
->>>>>>> a14669d4
 })