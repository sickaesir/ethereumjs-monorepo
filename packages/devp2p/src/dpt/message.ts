import { RLP } from '@ethereumjs/rlp'
import { bigIntToBytes, bytesToBigInt, bytesToInt, intToBytes } from '@ethereumjs/util'
import { debug as createDebugLogger } from 'debug'
<<<<<<< HEAD
import { secp256k1 } from 'ethereum-cryptography/secp256k1'
import { ecdsaRecover, ecdsaSign } from 'ethereum-cryptography/secp256k1-compat'
import { bytesToHex, bytesToUtf8, concatBytes, utf8ToBytes } from 'ethereum-cryptography/utils'
=======
import { ecdsaRecover, ecdsaSign } from 'ethereum-cryptography/secp256k1-compat.js'
import { bytesToHex, bytesToUtf8, concatBytes } from 'ethereum-cryptography/utils.js'
>>>>>>> a37f51fa

import {
  assertEq,
  ipToBytes,
  ipToString,
  isV4Format,
  isV6Format,
  keccak256,
  unstrictDecode,
} from '../util.js'

import type { PeerInfo } from './dpt.js'

const debug = createDebugLogger('devp2p:dpt:server')

function getTimestamp() {
  return (Date.now() / 1000) | 0
}

const timestamp = {
  encode(value = getTimestamp() + 60) {
    const bytes = new Uint8Array(4)
    new DataView(bytes.buffer).setUint32(0, value)
    return bytes
  },
  decode(bytes: Uint8Array) {
    if (bytes.length !== 4) throw new RangeError(`Invalid timestamp bytes :${bytesToHex(bytes)}`)
    return new DataView(bytes.buffer).getUint32(0)
  },
}

const address = {
  encode(value: string) {
    if (isV4Format(value)) return ipToBytes(value)
    if (isV6Format(value)) return ipToBytes(value)
    throw new Error(`Invalid address: ${value}`)
  },
  decode(bytes: Uint8Array) {
    if (bytes.length === 4) return ipToString(bytes)
    if (bytes.length === 16) return ipToString(bytes)

    const str = bytesToUtf8(bytes)
    if (isV4Format(str) || isV6Format(str)) return str

    // also can be host, but skip it right now (because need async function for resolve)
    throw new Error(`Invalid address bytes: ${bytesToHex(bytes)}`)
  },
}

const port = {
  encode(value: number | null): Uint8Array {
    if (value === null) return new Uint8Array()
    if (value >>> 16 > 0) throw new RangeError(`Invalid port: ${value}`)
    return Uint8Array.from([(value >>> 8) & 0xff, (value >>> 0) & 0xff])
  },
  decode(bytes: Uint8Array): number | null {
    if (bytes.length === 0) return null
    return bytesToInt(bytes)
  },
}

const endpoint = {
  encode(obj: PeerInfo): Uint8Array[] {
    return [
      address.encode(obj.address!),
      port.encode(obj.udpPort ?? null),
      port.encode(obj.tcpPort ?? null),
    ]
  },
  decode(payload: Uint8Array[]): PeerInfo {
    return {
      address: address.decode(payload[0]),
      udpPort: port.decode(payload[1]),
      tcpPort: port.decode(payload[2]),
    }
  },
}

const peer = {
  encode(obj: PeerInfo): Uint8Array[] {
    return [...endpoint.encode(obj), obj.id!]
  },
  decode(payload: Uint8Array[]): PeerInfo {
    const peer = endpoint.decode(payload)
    peer.id = payload[3]
    return peer
  },
}

type InPing = { [0]: Uint8Array; [1]: Uint8Array[]; [2]: Uint8Array[]; [3]: Uint8Array }
type OutPing = { version: number; from: PeerInfo; to: PeerInfo; timestamp: number }
const ping = {
  encode(obj: OutPing /*, privateKey: Uint8Array*/): InPing {
    return [
      intToBytes(obj.version),
      endpoint.encode(obj.from),
      endpoint.encode(obj.to),
      timestamp.encode(obj.timestamp),
    ]
  },
  decode(payload: InPing): OutPing {
    return {
      version: bytesToInt(payload[0]),
      from: endpoint.decode(payload[1]),
      to: endpoint.decode(payload[2]),
      timestamp: timestamp.decode(payload[3]),
    }
  },
}

type OutPong = { to: PeerInfo; hash: Uint8Array; timestamp: number }
type InPong = { [0]: Uint8Array[]; [1]: Uint8Array[]; [2]: Uint8Array }
const pong = {
  encode(obj: OutPong /*, privateKey: Uint8Array*/) {
    return [endpoint.encode(obj.to), obj.hash, timestamp.encode(obj.timestamp)]
  },
  decode(payload: InPong) {
    return {
      to: endpoint.decode(payload[0]),
      hash: payload[1],
      timestamp: timestamp.decode(payload[2]),
    }
  },
}

type OutFindMsg = { id: string; timestamp: number }
type InFindMsg = { [0]: string; [1]: Uint8Array }
const findneighbours = {
  encode(obj: OutFindMsg /*, privateKey: Uint8Array*/): InFindMsg {
    return [obj.id, timestamp.encode(obj.timestamp)]
  },
  decode(payload: InFindMsg): OutFindMsg {
    return {
      id: payload[0],
      timestamp: timestamp.decode(payload[1]),
    }
  },
}

type InNeighborMsg = { peers: PeerInfo[]; timestamp: number }
type OutNeighborMsg = { [0]: Uint8Array[][]; [1]: Uint8Array }
const neighbours = {
  encode(obj: InNeighborMsg /*, privateKey: Uint8Array*/): OutNeighborMsg {
    return [obj.peers.map((_peer: PeerInfo) => peer.encode(_peer)), timestamp.encode(obj.timestamp)]
  },
  decode(payload: OutNeighborMsg): InNeighborMsg {
    return {
      peers: payload[0].map((data) => {
        return peer.decode(data)
      }),
      timestamp: timestamp.decode(payload[1]),
    }
  },
}

type InENRRequestMsg = { timestamp: number }
type OutENRRequestMsg = { [0]: Uint8Array }
const enrrequest = {
  encode(obj: InENRRequestMsg /*, privateKey: Uint8Array*/): OutENRRequestMsg {
    return [timestamp.encode(obj.timestamp)]
  },
  decode(payload: OutENRRequestMsg): InENRRequestMsg {
    return {
      timestamp: timestamp.decode(payload[0]),
    }
  },
}

type InENRResponseMsg = {
  hash: Uint8Array
  seq: bigint
  id?: string
  publicKey?: Uint8Array
  ip?: string
  tcp?: number
  udp?: number
  ip6?: string
  tcp6?: number
  udp6?: number
  forkId?: [Uint8Array, Uint8Array]
  snap: boolean
  bsc: boolean
  les?: number
}
type OutENRResponseMsg = { [0]: Uint8Array; [1]: Uint8Array[] }
const enrresponse = {
  encode(obj: InENRResponseMsg, privateKey: Uint8Array): OutENRResponseMsg {
    const kv: { k: string; v: any }[] = []

    if (obj.id === undefined) obj.id = 'v4'
    if (obj.publicKey === undefined) obj.publicKey = secp256k1.getPublicKey(privateKey, true)

    kv.push({ k: 'id', v: utf8ToBytes(obj.id) })
    kv.push({ k: 'secp256k1', v: obj.publicKey })
    if (obj.ip !== undefined) kv.push({ k: 'ip', v: address.encode(obj.ip) })
    if (obj.tcp !== undefined) kv.push({ k: 'tcp', v: port.encode(obj.tcp) })
    if (obj.udp !== undefined) kv.push({ k: 'udp', v: port.encode(obj.udp) })
    if (obj.ip6 !== undefined) kv.push({ k: 'ip6', v: address.encode(obj.ip6) })
    if (obj.tcp6 !== undefined) kv.push({ k: 'tcp6', v: port.encode(obj.tcp6) })
    if (obj.udp6 !== undefined) kv.push({ k: 'udp6', v: port.encode(obj.udp6) })
    if (obj.forkId) kv.push({ k: 'eth', v: [[obj.forkId[0], obj.forkId[1]]] })
    if (obj.snap) kv.push({ k: 'snap', v: [] })
    if (obj.bsc) kv.push({ k: 'bsc', v: [] })
    if (obj.les !== undefined) kv.push({ k: 'les', v: [obj.les] })

    const content = [
      bigIntToBytes(obj.seq),
      ...kv
        .sort((a, b) => a.k.localeCompare(b.k))
        .map((entry) => [utf8ToBytes(entry.k), entry.v])
        .flat(),
    ]

    const sig = secp256k1.sign(keccak256(RLP.encode(content)), privateKey)

    return [obj.hash, [concatBytes(bigIntToBytes(sig.r), bigIntToBytes(sig.s)), ...content]]
  },
  decode(payload: OutENRResponseMsg): InENRResponseMsg {
    const kvPayload = payload[1].slice(2)
    const kv: { k: string; v: any }[] = []
    for (let i = 0; i < kvPayload.length; i += 2) {
      kv.push({
        k: bytesToUtf8(kvPayload[i]),
        v: kvPayload[i + 1],
      })
    }
    //const signature = payload[1][0]

    const obj: InENRResponseMsg = {
      hash: payload[0],
      seq: bytesToBigInt(payload[1][1]),
      ip: undefined,
      tcp: undefined,
      udp: undefined,
      ip6: undefined,
      tcp6: undefined,
      udp6: undefined,
      forkId: undefined,
      bsc: false,
      snap: false,
      les: undefined,
    }

    for (const entry of kv) {
      switch (entry.k) {
        case 'secp256k1':
          obj.publicKey = entry.v
          break
        case 'id':
          obj.id = bytesToUtf8(entry.v)
          break
        case 'ip':
          obj.ip = address.decode(entry.v as Uint8Array)
          break
        case 'tcp':
          obj.tcp = port.decode(entry.v as Uint8Array) ?? undefined
          break
        case 'udp':
          obj.udp = port.decode(entry.v as Uint8Array) ?? undefined
          break
        case 'ip6':
          obj.ip6 = address.decode(entry.v as Uint8Array)
          break
        case 'tcp6':
          obj.tcp6 = port.decode(entry.v as Uint8Array) ?? undefined
          break
        case 'udp6':
          obj.udp6 = port.decode(entry.v as Uint8Array) ?? undefined
          break
        case 'eth':
          obj.forkId = [entry.v[0][0], entry.v[0][1]]
          break
        case 'bsc':
          obj.bsc = true
          break
        case 'snap':
          obj.snap = true
          break
        case 'les':
          obj.les = bytesToInt(entry.v[0])
          break
      }
    }

    return obj
  },
}

const messages: any = { ping, pong, findneighbours, neighbours, enrrequest, enrresponse }

type Types = { [index: string]: { [index: string]: number | string } }
const types: Types = {
  byName: {
    ping: 0x01,
    pong: 0x02,
    findneighbours: 0x03,
    neighbours: 0x04,
    enrrequest: 0x05,
    enrresponse: 0x06,
  },
  byType: {
    0x01: 'ping',
    0x02: 'pong',
    0x03: 'findneighbours',
    0x04: 'neighbours',
    0x05: 'enrrequest',
    0x06: 'enrresponse',
  },
}

// [0, 32) data hash
// [32, 96) signature
// 96 recoveryId
// 97 type
// [98, length) data

export function encode<T>(typename: string, data: T, privateKey: Uint8Array) {
  const type: number = types.byName[typename] as number
  if (type === undefined) throw new Error(`Invalid typename: ${typename}`)
  const encodedMsg = messages[typename].encode(data, privateKey)
  const typedata = concatBytes(Uint8Array.from([type]), RLP.encode(encodedMsg))

  const sighash = keccak256(typedata)
  const sig = ecdsaSign(sighash, privateKey)
  const hashdata = concatBytes(sig.signature, Uint8Array.from([sig.recid]), typedata)
  const hash = keccak256(hashdata)
  return concatBytes(hash, hashdata)
}

export function decode(bytes: Uint8Array) {
  const hash = keccak256(bytes.subarray(32))
  assertEq(bytes.subarray(0, 32), hash, 'Hash verification failed', debug)

  const typedata = bytes.subarray(97)
  const type = typedata[0]
  const typename = types.byType[type]
  if (typename === undefined) throw new Error(`Invalid type: ${type}`)
  const data = messages[typename].decode(unstrictDecode(typedata.subarray(1)))

  const sighash = keccak256(typedata)
  const signature = bytes.subarray(32, 96)
  const recoverId = bytes[96]
  const publicKey = ecdsaRecover(signature, recoverId, sighash, false)
  return { typename, data, publicKey }
}<|MERGE_RESOLUTION|>--- conflicted
+++ resolved
@@ -1,14 +1,9 @@
 import { RLP } from '@ethereumjs/rlp'
 import { bigIntToBytes, bytesToBigInt, bytesToInt, intToBytes } from '@ethereumjs/util'
 import { debug as createDebugLogger } from 'debug'
-<<<<<<< HEAD
-import { secp256k1 } from 'ethereum-cryptography/secp256k1'
-import { ecdsaRecover, ecdsaSign } from 'ethereum-cryptography/secp256k1-compat'
-import { bytesToHex, bytesToUtf8, concatBytes, utf8ToBytes } from 'ethereum-cryptography/utils'
-=======
+import { secp256k1 } from 'ethereum-cryptography/secp256k1.js'
 import { ecdsaRecover, ecdsaSign } from 'ethereum-cryptography/secp256k1-compat.js'
-import { bytesToHex, bytesToUtf8, concatBytes } from 'ethereum-cryptography/utils.js'
->>>>>>> a37f51fa
+import { bytesToHex, bytesToUtf8, concatBytes, utf8ToBytes } from 'ethereum-cryptography/utils.js'
 
 import {
   assertEq,
