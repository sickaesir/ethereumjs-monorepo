--- conflicted
+++ resolved
@@ -1,26 +1,15 @@
 import { bigIntToBytes, bytesToPrefixedHexString } from '@ethereumjs/util'
 import { debug as createDebugLogger } from 'debug'
 import * as dgram from 'dgram'
-<<<<<<< HEAD
-import { bytesToHex, equalsBytes, hexToBytes } from 'ethereum-cryptography/utils'
+import { bytesToHex, equalsBytes, hexToBytes } from 'ethereum-cryptography/utils.js'
 import { EventEmitter } from 'events'
 
-import { createDeferred, devp2pDebug, formatLogId, pk2id, validateForkId } from '../util'
-=======
-import { bytesToHex } from 'ethereum-cryptography/utils.js'
-import { EventEmitter } from 'events'
-
-import { createDeferred, devp2pDebug, formatLogId, pk2id } from '../util.js'
->>>>>>> a37f51fa
+import { createDeferred, devp2pDebug, formatLogId, pk2id, validateForkId } from '../util.js'
 
 import { decode, encode } from './message.js'
 
-<<<<<<< HEAD
-import type { DPT, PeerInfo } from './dpt'
+import type { DPT, PeerInfo } from './dpt.js'
 import type { Common } from '@ethereumjs/common'
-=======
-import type { DPT, PeerInfo } from './dpt.js'
->>>>>>> a37f51fa
 import type { Debugger } from 'debug'
 import type { Socket as DgramSocket, RemoteInfo } from 'dgram'
 import type LRUCache from 'lru-cache'
