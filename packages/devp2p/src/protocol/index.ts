'use strict'

<<<<<<< HEAD
export * from './bsc'
export * from './diff'
export * from './eth'
export * from './les'
export * from './snap'
=======
export * from './eth.js'
export * from './les.js'
export * from './snap.js'
>>>>>>> a37f51fa
<|MERGE_RESOLUTION|>--- conflicted
+++ resolved
@@ -1,13 +1,7 @@
 'use strict'
 
-<<<<<<< HEAD
-export * from './bsc'
-export * from './diff'
-export * from './eth'
-export * from './les'
-export * from './snap'
-=======
+export * from './bsc.js'
+export * from './diff.js'
 export * from './eth.js'
 export * from './les.js'
-export * from './snap.js'
->>>>>>> a37f51fa
+export * from './snap.js'