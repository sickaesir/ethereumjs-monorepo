--- conflicted
+++ resolved
@@ -9,21 +9,11 @@
 } from '@ethereumjs/util'
 import * as snappy from 'snappyjs'
 
-<<<<<<< HEAD
-import { assertEq, formatLogData } from '../util'
-=======
-import { DISCONNECT_REASONS } from '../rlpx/peer.js'
 import { assertEq, formatLogData } from '../util.js'
->>>>>>> a37f51fa
 
 import { EthProtocol, Protocol } from './protocol.js'
 
-<<<<<<< HEAD
-import type { Peer } from '../rlpx/peer'
-=======
 import type { Peer } from '../rlpx/peer.js'
-import type { SendMethod } from './protocol.js'
->>>>>>> a37f51fa
 
 export const DEFAULT_ANNOUNCE_TYPE = 1
 
