import { RLP, utils } from '@ethereumjs/rlp'
import { bytesToHex } from 'ethereum-cryptography/utils.js'
import * as snappy from 'snappyjs'

import { formatLogData } from '../util.js'

import { EthProtocol, Protocol } from './protocol.js'

<<<<<<< HEAD
import type { Peer } from '../rlpx/peer'
=======
import type { Peer } from '../rlpx/peer.js'
import type { SendMethod } from './protocol.js'
>>>>>>> a37f51fa

export class SNAP extends Protocol {
  constructor(version: number, peer: Peer, offset: number, length: number) {
    super(peer, offset, length, EthProtocol.SNAP, version, SNAP.MESSAGE_CODES)
  }

  static snap = { name: 'snap', version: 1, length: 8, constructor: SNAP }

  _handleMessage(code: SNAP.MESSAGE_CODES, data: any) {
    const payload = RLP.decode(data) as unknown
    const messageName = this.getMsgPrefix(code)

    // Note, this needs optimization, see issue #1882
    const debugMsg = `Received ${messageName} message from ${this._peer._socket.remoteAddress}:${this._peer._socket.remotePort}`
    const logData = formatLogData(bytesToHex(data), this._verbose)
    this.debug(messageName, `${debugMsg}: ${logData}`)

    switch (code) {
      case SNAP.MESSAGE_CODES.GET_ACCOUNT_RANGE:
      case SNAP.MESSAGE_CODES.ACCOUNT_RANGE:
      case SNAP.MESSAGE_CODES.GET_STORAGE_RANGES:
      case SNAP.MESSAGE_CODES.STORAGE_RANGES:
      case SNAP.MESSAGE_CODES.GET_BYTE_CODES:
      case SNAP.MESSAGE_CODES.BYTE_CODES:
      case SNAP.MESSAGE_CODES.GET_TRIE_NODES:
      case SNAP.MESSAGE_CODES.TRIE_NODES:
        break
      default:
        return
    }

    this.emit('message', code, payload)
  }

  sendStatus() {
    throw Error('SNAP protocol does not support status handshake')
  }

  /**
   *
   * @param code Message code
   * @param payload Payload (including reqId, e.g. `[1, [437000, 1, 0, 0]]`)
   */
  sendMessage(code: SNAP.MESSAGE_CODES, payload: any) {
    const messageName = this.getMsgPrefix(code)
    const logData = formatLogData(utils.bytesToHex(RLP.encode(payload)), this._verbose)
    const debugMsg = `Send ${messageName} message to ${this._peer._socket.remoteAddress}:${this._peer._socket.remotePort}: ${logData}`

    this.debug(messageName, debugMsg)

    switch (code) {
      case SNAP.MESSAGE_CODES.GET_ACCOUNT_RANGE:
      case SNAP.MESSAGE_CODES.ACCOUNT_RANGE:
      case SNAP.MESSAGE_CODES.GET_STORAGE_RANGES:
      case SNAP.MESSAGE_CODES.STORAGE_RANGES:
      case SNAP.MESSAGE_CODES.GET_BYTE_CODES:
      case SNAP.MESSAGE_CODES.BYTE_CODES:
      case SNAP.MESSAGE_CODES.GET_TRIE_NODES:
      case SNAP.MESSAGE_CODES.TRIE_NODES:
        break
      default:
        throw new Error(`Unknown code ${code}`)
    }

    payload = RLP.encode(payload)

    // Use snappy compression if peer supports DevP2P >=v5
    const protocolVersion = this._peer._hello?.protocolVersion
    if (protocolVersion !== undefined && protocolVersion >= 5) {
      payload = snappy.compress(payload)
    }

    this._sendMessage(code, payload)
  }

  getMsgPrefix(msgCode: SNAP.MESSAGE_CODES): string {
    return SNAP.MESSAGE_CODES[msgCode]
  }

  getVersion() {
    return this._version
  }
}

export namespace SNAP {
  export enum MESSAGE_CODES {
    // snap1
    GET_ACCOUNT_RANGE = 0x00,
    ACCOUNT_RANGE = 0x01,
    GET_STORAGE_RANGES = 0x02,
    STORAGE_RANGES = 0x03,
    GET_BYTE_CODES = 0x04,
    BYTE_CODES = 0x05,
    GET_TRIE_NODES = 0x06,
    TRIE_NODES = 0x07,
  }
}<|MERGE_RESOLUTION|>--- conflicted
+++ resolved
@@ -6,12 +6,7 @@
 
 import { EthProtocol, Protocol } from './protocol.js'
 
-<<<<<<< HEAD
-import type { Peer } from '../rlpx/peer'
-=======
 import type { Peer } from '../rlpx/peer.js'
-import type { SendMethod } from './protocol.js'
->>>>>>> a37f51fa
 
 export class SNAP extends Protocol {
   constructor(version: number, peer: Peer, offset: number, length: number) {
