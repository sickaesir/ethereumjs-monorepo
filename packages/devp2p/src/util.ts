import { RLP } from '@ethereumjs/rlp'
import { bytesToBigInt, bytesToPrefixedHexString } from '@ethereumjs/util'
import { debug as createDebugLogger } from 'debug'
import { keccak256 as _keccak256 } from 'ethereum-cryptography/keccak.js'
import { publicKeyConvert } from 'ethereum-cryptography/secp256k1-compat.js'
import { secp256k1 } from 'ethereum-cryptography/secp256k1.js'
import { bytesToHex, concatBytes, equalsBytes } from 'ethereum-cryptography/utils.js'

<<<<<<< HEAD
import type { ETH } from './protocol/eth'
import type { LES } from './protocol/les'
import type { Common } from '@ethereumjs/common'
=======
import type { ETH } from './protocol/eth.js'
import type { LES } from './protocol/les.js'
>>>>>>> a37f51fa

export const devp2pDebug = createDebugLogger('devp2p')

export function keccak256(...bytes: Uint8Array[]) {
  const allBytes = concatBytes(...bytes)
  return _keccak256(allBytes)
}

export function genPrivateKey(): Uint8Array {
  const privateKey = secp256k1.utils.randomPrivateKey()
  return secp256k1.utils.isValidPrivateKey(privateKey) === true ? privateKey : genPrivateKey()
}

export function pk2id(pk: Uint8Array): Uint8Array {
  if (pk.length === 33) {
    pk = publicKeyConvert(pk, false)
  }
  return pk.subarray(1)
}

export function id2pk(id: Uint8Array): Uint8Array {
  return concatBytes(Uint8Array.from([0x04]), id)
}

export function zfill(bytes: Uint8Array, size: number, leftpad: boolean = true): Uint8Array {
  if (bytes.length >= size) return bytes
  if (leftpad === undefined) leftpad = true
  const pad = new Uint8Array(size - bytes.length).fill(0x00)
  return leftpad ? concatBytes(pad, bytes) : concatBytes(bytes, pad)
}

export function xor(a: Uint8Array, b: any): Uint8Array {
  const length = Math.min(a.length, b.length)
  const bytes = new Uint8Array(length)
  for (let i = 0; i < length; ++i) bytes[i] = a[i] ^ b[i]
  return bytes
}

type assertInput = Uint8Array | Uint8Array[] | ETH.StatusMsg | LES.Status | number | null

export function assertEq(
  expected: assertInput,
  actual: assertInput,
  msg: string,
  debug: Function,
  messageName?: string
): void {
  let fullMsg

  if (expected instanceof Uint8Array && actual instanceof Uint8Array) {
    if (equalsBytes(expected, actual)) return
    fullMsg = `${msg}: ${bytesToHex(expected)} / ${bytesToHex(actual)}`
    const debugMsg = `[ERROR] ${fullMsg}`
    if (messageName !== undefined) {
      debug(messageName, debugMsg)
    } else {
      debug(debugMsg)
    }
    throw new Error(fullMsg)
  }

  if (expected === actual) return
  fullMsg = `${msg}: ${expected} / ${actual}`
  if (messageName !== undefined) {
    debug(messageName, fullMsg)
  } else {
    debug(fullMsg)
  }
  throw new Error(fullMsg)
}

export function formatLogId(id: string, verbose: boolean): string {
  const numChars = 7
  if (verbose) {
    return id
  } else {
    return `${id.substring(0, numChars)}`
  }
}

export function formatLogData(data: string, verbose: boolean): string {
  const maxChars = 60
  if (verbose || data.length <= maxChars) {
    return data
  } else {
    return `${data.substring(0, maxChars)}...`
  }
}

export class Deferred<T> {
  promise: Promise<T>
  resolve: (...args: any[]) => any = () => {}
  reject: (...args: any[]) => any = () => {}
  constructor() {
    this.promise = new Promise((resolve, reject) => {
      this.resolve = resolve
      this.reject = reject
    })
  }
}

export function createDeferred<T>(): Deferred<T> {
  return new Deferred()
}

export function unstrictDecode(value: Uint8Array) {
  // rlp library throws on remainder.length !== 0
  // this utility function bypasses that
  return RLP.decode(value, true).data
}

// multiaddr 8.0.0 expects an Uint8Array with internal buffer starting at 0 offset
export function toNewUint8Array(buf: Uint8Array): Uint8Array {
  const arrayBuffer = buf.buffer.slice(buf.byteOffset, buf.byteOffset + buf.byteLength)
  return new Uint8Array(arrayBuffer)
}

/*************************** ************************************************************/
// Methods borrowed from `node-ip` by Fedor Indutny (https://github.com/indutny/node-ip)
// and modified to use Uint8Arrays instead of Uint8Arrays
export const ipToString = (bytes: Uint8Array, offset?: number, length?: number) => {
  offset = offset !== undefined ? ~~offset : 0
  length = length ?? bytes.length - offset

  let result: any = []
  let i
  if (length === 4) {
    // IPv4
    for (i = 0; i < length; i++) {
      result.push(bytes[offset + i])
    }
    result = result.join('.')
  } else if (length === 16) {
    // IPv6
    for (i = 0; i < length; i += 2) {
      result.push(new DataView(bytes.buffer).getUint16(offset + i).toString(16))
    }
    result = result.join(':')
    result = result.replace(/(^|:)0(:0)*:0(:|$)/, '$1::$3')
    result = result.replace(/:{3,4}/, '::')
  }

  return result
}

const ipv4Regex = /^(\d{1,3}\.){3,3}\d{1,3}$/
const ipv6Regex = /^(::)?(((\d{1,3}\.){3}(\d{1,3}){1})?([0-9a-f]){0,4}:{0,2}){1,8}(::)?$/i

export const isV4Format = function (ip: string) {
  return ipv4Regex.test(ip)
}

export const isV6Format = function (ip: string) {
  return ipv6Regex.test(ip)
}

export const ipToBytes = (ip: string, bytes?: Uint8Array, offset: number = 0) => {
  offset = ~~offset

  let result

  if (isV4Format(ip)) {
    result = bytes ?? new Uint8Array(offset + 4)
    ip.split(/\./g).map((byte) => {
      result[offset++] = parseInt(byte, 10) & 0xff
    })
  } else if (isV6Format(ip)) {
    const sections = ip.split(':', 8)

    let i
    for (i = 0; i < sections.length; i++) {
      const isv4 = isV4Format(sections[i])
      let v4Bytes: Uint8Array = new Uint8Array([])

      if (isv4) {
        v4Bytes = ipToBytes(sections[i])
        sections[i] = bytesToHex(v4Bytes.subarray(0, 2))
      }

      if (v4Bytes.length > 0 && ++i < 8) {
        sections.splice(i, 0, bytesToHex(v4Bytes.subarray(2, 4)))
      }
    }

    if (sections[0] === '') {
      while (sections.length < 8) sections.unshift('0')
    } else if (sections[sections.length - 1] === '') {
      while (sections.length < 8) sections.push('0')
    } else if (sections.length < 8) {
      for (i = 0; i < sections.length && sections[i] !== ''; i++);
      const argv: any = [i, 1]
      for (i = 9 - sections.length; i > 0; i--) {
        argv.push('0')
      }
      sections.splice.apply(sections, argv)
    }

    result = bytes ?? new Uint8Array(offset + 16)
    for (i = 0; i < sections.length; i++) {
      const word = parseInt(sections[i], 16)
      result[offset++] = (word >> 8) & 0xff
      result[offset++] = word & 0xff
    }
  }

  if (!result) {
    throw Error(`Invalid ip address: ${ip}`)
  }

  return result
}

/************  End of methods borrowed from `node-ip` ***************************/

export const sortByBytes = (a: Uint8Array, b: Uint8Array): number => {
  if (a.length > b.length) return 1
  else if (a.length < b.length) return -1

  for (let i = 0; i < a.length; i++) {
    if (a.at(i)! > b.at(i)!) return 1
    else if (a.at(i)! < b.at(i)!) return -1
  }

  return 0
}

/**
 * Eth 64 Fork ID validation (EIP-2124)
 * @param forkId Remote fork ID
 */
export const validateForkId = (forkId: Uint8Array[], latestBlock: bigint, common: Common) => {
  const peerForkHash = bytesToPrefixedHexString(forkId[0])
  const peerNextFork = bytesToBigInt(forkId[1])

  const localHardfork = common._getHardfork(common.hardfork())

  if (localHardfork?.forkHash === peerForkHash) {
    // There is a known next fork
    if (peerNextFork > BigInt(0)) {
      if (latestBlock >= peerNextFork) {
        const msg = 'Remote is advertising a future fork that passed locally'
        throw new Error(msg)
      }
    }
  }
  const peerFork: any = common.hardforkForForkHash(peerForkHash)
  if (peerFork === null) {
    const msg = 'Unknown fork hash'
    throw new Error(msg)
  }

  if (common.hardforkGteHardfork(peerFork.name, common.hardfork()) === false) {
    const nextHardforkBlock = common.nextHardforkBlockOrTimestamp(peerFork.name)
    if (peerNextFork === null || nextHardforkBlock === null || nextHardforkBlock !== peerNextFork) {
      const msg = 'Outdated fork status, remote needs software update'
      throw new Error(msg)
    }
  }
}<|MERGE_RESOLUTION|>--- conflicted
+++ resolved
@@ -6,14 +6,9 @@
 import { secp256k1 } from 'ethereum-cryptography/secp256k1.js'
 import { bytesToHex, concatBytes, equalsBytes } from 'ethereum-cryptography/utils.js'
 
-<<<<<<< HEAD
-import type { ETH } from './protocol/eth'
-import type { LES } from './protocol/les'
-import type { Common } from '@ethereumjs/common'
-=======
 import type { ETH } from './protocol/eth.js'
 import type { LES } from './protocol/les.js'
->>>>>>> a37f51fa
+import type { Common } from '@ethereumjs/common'
 
 export const devp2pDebug = createDebugLogger('devp2p')
 
