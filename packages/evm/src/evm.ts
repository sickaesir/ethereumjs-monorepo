import { promisify } from 'util'
import { Chain, Common, Hardfork } from '@ethereumjs/common'
import AsyncEventEmitter = require('async-eventemitter')
import {
  Account,
  Address,
  bigIntToBuffer,
  generateAddress,
  generateAddress2,
  isFalsy,
  isTruthy,
  KECCAK256_NULL,
  MAX_INTEGER,
  short,
  zeros,
} from '@ethereumjs/util'
import { debug as createDebugLogger } from 'debug'

import { EOF } from './eof'
import { ERROR, EvmError } from './exceptions'
import { Interpreter, InterpreterOpts, RunState } from './interpreter'
import { Message, MessageWithTo } from './message'
import { getOpcodesForHF, OpcodeList, OpHandler } from './opcodes'
import { AsyncDynamicGasHandler, SyncDynamicGasHandler } from './opcodes/gas'
import { CustomPrecompile, getActivePrecompiles, PrecompileFunc } from './precompiles'
import { TransientStorage } from './transientStorage'
import {
  Block,
  CustomOpcode,
  EEIInterface,
  EVMEvents,
  EVMInterface,
  EVMRunCallOpts,
  EVMRunCodeOpts,
  /*ExternalInterface,*/
  /*ExternalInterfaceFactory,*/
  Log,
} from './types'
<<<<<<< HEAD
import { EEIInterface } from './types'
import TransientStorage from './transientStorage'
import { EEIDummy } from './eei/eeiDummy'
=======
>>>>>>> f9b314a3

const debug = createDebugLogger('evm')
const debugGas = createDebugLogger('evm:gas')

// very ugly way to detect if we are running in a browser
const isBrowser = new Function('try {return this===window;}catch(e){ return false;}')
let mcl: any
let mclInitPromise: any

if (isBrowser() === false) {
  mcl = require('mcl-wasm')
  mclInitPromise = mcl.init(mcl.BLS12_381)
}

/**
 * Options for instantiating a {@link EVM}.
 */
export interface EVMOpts {
  /**
   * Use a {@link Common} instance for EVM instantiation.
   *
   * ### Supported EIPs
   *
   * - [EIP-1153](https://eips.ethereum.org/EIPS/eip-1153) - Transient Storage Opcodes (`experimental`)
   * - [EIP-1559](https://eips.ethereum.org/EIPS/eip-1559) - EIP-1559 Fee Market
   * - [EIP-2315](https://eips.ethereum.org/EIPS/eip-2315) - VM simple subroutines (`experimental`)
   * - [EIP-2537](https://eips.ethereum.org/EIPS/eip-2537) - BLS12-381 precompiles (`experimental`)
   * - [EIP-2565](https://eips.ethereum.org/EIPS/eip-2565) - ModExp Gas Cost
   * - [EIP-2718](https://eips.ethereum.org/EIPS/eip-2718) - Typed Transactions
   * - [EIP-2929](https://eips.ethereum.org/EIPS/eip-2929) - Gas cost increases for state access opcodes
   * - [EIP-2930](https://eips.ethereum.org/EIPS/eip-2930) - Access List Transaction Type
   * - [EIP-3198](https://eips.ethereum.org/EIPS/eip-3198) - BASEFEE opcode
   * - [EIP-3529](https://eips.ethereum.org/EIPS/eip-3529) - Reduction in refunds
   * - [EIP-3540](https://eips.ethereum.org/EIPS/eip-3541) - EVM Object Format (EOF) v1 (`experimental`)
   * - [EIP-3541](https://eips.ethereum.org/EIPS/eip-3541) - Reject new contracts starting with the 0xEF byte
   *   [EIP-3651](https://eips.ethereum.org/EIPS/eip-3651) - Warm COINBASE (`experimental`)
   * - [EIP-3670](https://eips.ethereum.org/EIPS/eip-3670) - EOF - Code Validation (`experimental`)
   * - [EIP-3855](https://eips.ethereum.org/EIPS/eip-3855) - PUSH0 instruction (`experimental`)
   * - [EIP-3860](https://eips.ethereum.org/EIPS/eip-3860) - Limit and meter initcode (`experimental`)
   * - [EIP-4399](https://eips.ethereum.org/EIPS/eip-4399) - Supplant DIFFICULTY opcode with PREVRANDAO (Merge) (`experimental`)
   * - [EIP-5133](https://eips.ethereum.org/EIPS/eip-5133) - Delaying Difficulty Bomb to mid-September 2022
   *
   * *Annotations:*
   *
   * - `experimental`: behaviour can change on patch versions
   */
  common?: Common

  /**
   * Allows unlimited contract sizes while debugging. By setting this to `true`, the check for
   * contract size limit of 24KB (see [EIP-170](https://git.io/vxZkK)) is bypassed.
   *
   * Default: `false` [ONLY set to `true` during debugging]
   */
  allowUnlimitedContractSize?: boolean

  /**
   * Override or add custom opcodes to the EVM instruction set
   * These custom opcodes are EIP-agnostic and are always statically added
   * To delete an opcode, add an entry of format `{opcode: number}`. This will delete that opcode from the EVM.
   * If this opcode is then used in the EVM, the `INVALID` opcode would instead be used.
   * To add an opcode, add an entry of the following format:
   * {
   *    // The opcode number which will invoke the custom opcode logic
   *    opcode: number
   *    // The name of the opcode (as seen in the `step` event)
   *    opcodeName: string
   *    // The base fee of the opcode
   *    baseFee: number
   *    // If the opcode charges dynamic gas, add this here. To charge the gas, use the `i` methods of the BN, to update the charged gas
   *    gasFunction?: function(runState: RunState, gas: BN, common: Common)
   *    // The logic of the opcode which holds the logic of changing the current state
   *    logicFunction: function(runState: RunState)
   * }
   * Note: gasFunction and logicFunction can both be async or synchronous functions
   */
  customOpcodes?: CustomOpcode[]

  /*
   * Adds custom precompiles. This is hardfork-agnostic: these precompiles are always activated
   * If only an address is given, the precompile is deleted
   * If an address and a `PrecompileFunc` is given, this precompile is inserted or overridden
   * Please ensure `PrecompileFunc` has exactly one parameter `input: PrecompileInput`
   */
  customPrecompiles?: CustomPrecompile[]

  /*
   * The External Interface Factory, used to build an External Interface when this is necessary
   */
  eei?: EEIInterface
}

/**
 * EVM is responsible for executing an EVM message fully
 * (including any nested calls and creates), processing the results
 * and storing them to state (or discarding changes in case of exceptions).
 * @ignore
 */
export class EVM extends AsyncEventEmitter<EVMEvents> implements EVMInterface {
  protected _tx?: {
    gasPrice: bigint
    origin: Address
  }
  protected _block?: Block

  readonly _common: Common

  public eei: EEIInterface

  public readonly _transientStorage: TransientStorage

  /**
   * This opcode data is always set since `getActiveOpcodes()` is called in the constructor
   * @hidden
   */
  _opcodes!: OpcodeList

  public readonly _allowUnlimitedContractSize: boolean

  protected readonly _customOpcodes?: CustomOpcode[]
  protected readonly _customPrecompiles?: CustomPrecompile[]

  /**
   * @hidden
   */
  _handlers!: Map<number, OpHandler>

  /**
   * @hidden
   */
  _dynamicGasHandlers!: Map<number, AsyncDynamicGasHandler | SyncDynamicGasHandler>

  protected _precompiles!: Map<string, PrecompileFunc>

  protected readonly _optsCached: EVMOpts

  public get precompiles() {
    return this._precompiles
  }

  public get opcodes() {
    return this._opcodes
  }

  protected _isInitialized: boolean = false

  /**
   * Cached emit() function, not for public usage
   * set to public due to implementation internals
   * @hidden
   */
  public readonly _emit: (topic: string, data: any) => Promise<void>

  /**
   * Pointer to the mcl package, not for public usage
   * set to public due to implementation internals
   * @hidden
   */
  public readonly _mcl: any //

  /**
   * EVM is run in DEBUG mode (default: false)
   * Taken from DEBUG environment variable
   *
   * Safeguards on debug() calls are added for
   * performance reasons to avoid string literal evaluation
   * @hidden
   */
  readonly DEBUG: boolean = false

  /**
   * EVM async constructor. Creates engine instance and initializes it.
   *
   * @param opts EVM engine constructor options
   */
  static async create(opts: EVMOpts): Promise<EVM> {
    const evm = new this(opts)
    await evm.init()
    return evm
  }

  constructor(opts: EVMOpts) {
    super()

    this._optsCached = opts

    this.eei = opts.eei ?? new EEIDummy()

    this._transientStorage = new TransientStorage()

    if (opts.common) {
      this._common = opts.common
    } else {
      const DEFAULT_CHAIN = Chain.Mainnet
      this._common = new Common({ chain: DEFAULT_CHAIN })
    }

    // Supported EIPs
    const supportedEIPs = [
      1153, 1559, 2315, 2537, 2565, 2718, 2929, 2930, 3074, 3198, 3529, 3540, 3541, 3607, 3651,
      3670, 3855, 3860, 4399, 5133,
    ]

    for (const eip of this._common.eips()) {
      if (!supportedEIPs.includes(eip)) {
        throw new Error(`EIP-${eip} is not supported by the EVM`)
      }
    }

    const supportedHardforks = [
      Hardfork.Chainstart,
      Hardfork.Homestead,
      Hardfork.Dao,
      Hardfork.TangerineWhistle,
      Hardfork.SpuriousDragon,
      Hardfork.Byzantium,
      Hardfork.Constantinople,
      Hardfork.Petersburg,
      Hardfork.Istanbul,
      Hardfork.MuirGlacier,
      Hardfork.Berlin,
      Hardfork.London,
      Hardfork.ArrowGlacier,
      Hardfork.GrayGlacier,
      Hardfork.MergeForkIdTransition,
      Hardfork.Merge,
    ]
    if (!supportedHardforks.includes(this._common.hardfork() as Hardfork)) {
      throw new Error(
        `Hardfork ${this._common.hardfork()} not set as supported in supportedHardforks`
      )
    }

    this._allowUnlimitedContractSize = opts.allowUnlimitedContractSize ?? false
    this._customOpcodes = opts.customOpcodes
    this._customPrecompiles = opts.customPrecompiles

    this._common.on('hardforkChanged', () => {
      this.getActiveOpcodes()
      this._precompiles = getActivePrecompiles(this._common, this._customPrecompiles)
    })

    // Initialize the opcode data
    this.getActiveOpcodes()
    this._precompiles = getActivePrecompiles(this._common, this._customPrecompiles)

    if (this._common.isActivatedEIP(2537)) {
      if (isBrowser() === true) {
        throw new Error('EIP-2537 is currently not supported in browsers')
      } else {
        this._mcl = mcl
      }
    }

    // Safeguard if "process" is not available (browser)
    if (typeof process?.env.DEBUG !== 'undefined') {
      this.DEBUG = true
    }

    // We cache this promisified function as it's called from the main execution loop, and
    // promisifying each time has a huge performance impact.
    this._emit = <(topic: string, data: any) => Promise<void>>promisify(this.emit.bind(this))
  }

  protected async init(): Promise<void> {
    if (this._isInitialized) {
      return
    }

    if (this._common.isActivatedEIP(2537)) {
      if (isBrowser() === true) {
        throw new Error('EIP-2537 is currently not supported in browsers')
      } else {
        const mcl = this._mcl
        await mclInitPromise // ensure that mcl is initialized.
        mcl.setMapToMode(mcl.IRTF) // set the right map mode; otherwise mapToG2 will return wrong values.
        mcl.verifyOrderG1(1) // subgroup checks for G1
        mcl.verifyOrderG2(1) // subgroup checks for G2
      }
    }

    this._isInitialized = true
  }

  /**
   * Returns a list with the currently activated opcodes
   * available for EVM execution
   */
  getActiveOpcodes(): OpcodeList {
    const data = getOpcodesForHF(this._common, this._customOpcodes)
    this._opcodes = data.opcodes
    this._dynamicGasHandlers = data.dynamicGasHandlers
    this._handlers = data.handlers
    return data.opcodes
  }

  protected async _executeCall(message: MessageWithTo): Promise<EVMResult> {
    const account = await this.eei.getAccount(message.authcallOrigin ?? message.caller)
    let errorMessage
    // Reduce tx value from sender
    if (!message.delegatecall) {
      try {
        await this._reduceSenderBalance(account, message)
      } catch (e) {
        errorMessage = e
      }
    }
    // Load `to` account
    const toAccount = await this.eei.getAccount(message.to)
    // Add tx value to the `to` account
    if (!message.delegatecall) {
      try {
        await this._addToBalance(toAccount, message)
      } catch (e: any) {
        errorMessage = e
      }
    }

    // Load code
    await this._loadCode(message)
    let exit = false
    if (!message.code || message.code.length === 0) {
      exit = true
      if (this.DEBUG) {
        debug(`Exit early on no code`)
      }
    }
    if (isTruthy(errorMessage)) {
      exit = true
      if (this.DEBUG) {
        debug(`Exit early on value transfer overflowed`)
      }
    }
    if (exit) {
      return {
        execResult: {
          gasRefund: message.gasRefund,
          executionGasUsed: BigInt(0),
          exceptionError: errorMessage, // Only defined if addToBalance failed
          returnValue: Buffer.alloc(0),
        },
      }
    }

    let result: ExecResult
    if (message.isCompiled) {
      if (this.DEBUG) {
        debug(`Run precompile`)
      }
      result = await this.runPrecompile(
        message.code as PrecompileFunc,
        message.data,
        message.gasLimit
      )
      result.gasRefund = message.gasRefund
    } else {
      if (this.DEBUG) {
        debug(`Start bytecode processing...`)
      }
      result = await this.runInterpreter(message)
    }

    if (message.depth === 0) {
      this.postMessageCleanup()
    }

    return {
      execResult: result,
    }
  }

  protected async _executeCreate(message: Message): Promise<EVMResult> {
    const account = await this.eei.getAccount(message.caller)
    // Reduce tx value from sender
    await this._reduceSenderBalance(account, message)

    if (this._common.isActivatedEIP(3860)) {
      if (message.data.length > Number(this._common.param('vm', 'maxInitCodeSize'))) {
        return {
          createdAddress: message.to,
          execResult: {
            returnValue: Buffer.alloc(0),
            exceptionError: new EvmError(ERROR.INITCODE_SIZE_VIOLATION),
            executionGasUsed: message.gasLimit,
          },
        }
      }
    }

    message.code = message.data
    message.data = Buffer.alloc(0)
    message.to = await this._generateAddress(message)
    if (this.DEBUG) {
      debug(`Generated CREATE contract address ${message.to}`)
    }
    let toAccount = await this.eei.getAccount(message.to)

    // Check for collision
    if (
      (toAccount.nonce && toAccount.nonce > BigInt(0)) ||
      !toAccount.codeHash.equals(KECCAK256_NULL)
    ) {
      if (this.DEBUG) {
        debug(`Returning on address collision`)
      }
      return {
        createdAddress: message.to,
        execResult: {
          returnValue: Buffer.alloc(0),
          exceptionError: new EvmError(ERROR.CREATE_COLLISION),
          executionGasUsed: message.gasLimit,
        },
      }
    }

    await this.eei.clearContractStorage(message.to)

    const newContractEvent = {
      address: message.to,
      code: message.code,
    }

    await this._emit('newContract', newContractEvent)

    toAccount = await this.eei.getAccount(message.to)
    // EIP-161 on account creation and CREATE execution
    if (this._common.gteHardfork(Hardfork.SpuriousDragon)) {
      toAccount.nonce += BigInt(1)
    }

    // Add tx value to the `to` account
    let errorMessage
    try {
      await this._addToBalance(toAccount, message as MessageWithTo)
    } catch (e: any) {
      errorMessage = e
    }

    let exit = false
    if (isFalsy(message.code) || message.code.length === 0) {
      exit = true
      if (this.DEBUG) {
        debug(`Exit early on no code`)
      }
    }
    if (isTruthy(errorMessage)) {
      exit = true
      if (this.DEBUG) {
        debug(`Exit early on value transfer overflowed`)
      }
    }
    if (exit) {
      return {
        createdAddress: message.to,
        execResult: {
          executionGasUsed: BigInt(0),
          gasRefund: message.gasRefund,
          exceptionError: errorMessage, // only defined if addToBalance failed
          returnValue: Buffer.alloc(0),
        },
      }
    }

    if (this.DEBUG) {
      debug(`Start bytecode processing...`)
    }

    let result = await this.runInterpreter(message)
    // fee for size of the return value
    let totalGas = result.executionGasUsed
    let returnFee = BigInt(0)
    if (!result.exceptionError) {
      returnFee =
        BigInt(result.returnValue.length) * BigInt(this._common.param('gasPrices', 'createData'))
      totalGas = totalGas + returnFee
      if (this.DEBUG) {
        debugGas(`Add return value size fee (${returnFee} to gas used (-> ${totalGas}))`)
      }
    }

    // Check for SpuriousDragon EIP-170 code size limit
    let allowedCodeSize = true
    if (
      !result.exceptionError &&
      this._common.gteHardfork(Hardfork.SpuriousDragon) &&
      result.returnValue.length > Number(this._common.param('vm', 'maxCodeSize'))
    ) {
      allowedCodeSize = false
    }

    // If enough gas and allowed code size
    let CodestoreOOG = false
    if (totalGas <= message.gasLimit && (this._allowUnlimitedContractSize || allowedCodeSize)) {
      if (this._common.isActivatedEIP(3541) && result.returnValue[0] === EOF.FORMAT) {
        if (!this._common.isActivatedEIP(3540)) {
          result = { ...result, ...INVALID_BYTECODE_RESULT(message.gasLimit) }
        }
        // Begin EOF1 contract code checks
        // EIP-3540 EOF1 header check
        const eof1CodeAnalysisResults = EOF.codeAnalysis(result.returnValue)
        if (typeof eof1CodeAnalysisResults?.code === 'undefined') {
          result = {
            ...result,
            ...INVALID_EOF_RESULT(message.gasLimit),
          }
        } else if (this._common.isActivatedEIP(3670)) {
          // EIP-3670 EOF1 opcode check
          const codeStart = eof1CodeAnalysisResults.data > 0 ? 10 : 7
          // The start of the code section of an EOF1 compliant contract will either be
          // index 7 (if no data section is present) or index 10 (if a data section is present)
          // in the bytecode of the contract
          if (
            !EOF.validOpcodes(
              result.returnValue.slice(codeStart, codeStart + eof1CodeAnalysisResults.code)
            )
          ) {
            result = {
              ...result,
              ...INVALID_EOF_RESULT(message.gasLimit),
            }
          } else {
            result.executionGasUsed = totalGas
          }
        }
      } else {
        result.executionGasUsed = totalGas
      }
    } else {
      if (this._common.gteHardfork(Hardfork.Homestead)) {
        if (this.DEBUG) {
          debug(`Not enough gas or code size not allowed (>= Homestead)`)
        }
        result = { ...result, ...OOGResult(message.gasLimit) }
      } else {
        // we are in Frontier
        if (this.DEBUG) {
          debug(`Not enough gas or code size not allowed (Frontier)`)
        }
        if (totalGas - returnFee <= message.gasLimit) {
          // we cannot pay the code deposit fee (but the deposit code actually did run)
          result = { ...result, ...COOGResult(totalGas - returnFee) }
          CodestoreOOG = true
        } else {
          result = { ...result, ...OOGResult(message.gasLimit) }
        }
      }
    }

    // Save code if a new contract was created
    if (
      !result.exceptionError &&
      isTruthy(result.returnValue) &&
      result.returnValue.toString() !== ''
    ) {
      await this.eei.putContractCode(message.to, result.returnValue)
      if (this.DEBUG) {
        debug(`Code saved on new contract creation`)
      }
    } else if (CodestoreOOG) {
      // This only happens at Frontier. But, let's do a sanity check;
      if (!this._common.gteHardfork(Hardfork.Homestead)) {
        // Pre-Homestead behavior; put an empty contract.
        // This contract would be considered "DEAD" in later hard forks.
        // It is thus an unecessary default item, which we have to save to dik
        // It does change the state root, but it only wastes storage.
        //await this._state.putContractCode(message.to, result.returnValue)
        const account = await this.eei.getAccount(message.to)
        await this.eei.putAccount(message.to, account)
      }
    }

    return {
      createdAddress: message.to,
      execResult: result,
    }
  }

  /**
   * Starts the actual bytecode processing for a CALL or CREATE, providing
   * it with the {@link EEI}.
   */
  protected async runInterpreter(
    message: Message,
    opts: InterpreterOpts = {}
  ): Promise<ExecResult> {
    const env = {
      address: message.to ?? Address.zero(),
      caller: message.caller ?? Address.zero(),
      callData: message.data ?? Buffer.from([0]),
      callValue: message.value ?? BigInt(0),
      code: message.code as Buffer,
      isStatic: message.isStatic ?? false,
      depth: message.depth ?? 0,
      gasPrice: this._tx!.gasPrice,
      origin: this._tx!.origin ?? message.caller ?? Address.zero(),
      block: this._block ?? defaultBlock(),
      contract: await this.eei.getAccount(message.to ?? Address.zero()),
      codeAddress: message.codeAddress,
      gasRefund: message.gasRefund,
    }

    const interpreter = new Interpreter(this, this.eei, env, message.gasLimit)
    if (message.selfdestruct) {
      interpreter._result.selfdestruct = message.selfdestruct as { [key: string]: Buffer }
    }

    const interpreterRes = await interpreter.run(message.code as Buffer, opts)

    let result = interpreter._result
    let gasUsed = message.gasLimit - interpreterRes.runState!.gasLeft
    if (interpreterRes.exceptionError) {
      if (
        interpreterRes.exceptionError.error !== ERROR.REVERT &&
        interpreterRes.exceptionError.error !== ERROR.INVALID_EOF_FORMAT
      ) {
        gasUsed = message.gasLimit
      }

      // Clear the result on error
      result = {
        ...result,
        logs: [],
        selfdestruct: {},
      }
    }

    return {
      ...result,
      runState: {
        ...interpreterRes.runState!,
        ...result,
        ...interpreter._env,
      },
      exceptionError: interpreterRes.exceptionError,
      gas: interpreterRes.runState?.gasLeft,
      executionGasUsed: gasUsed,
      gasRefund: interpreterRes.runState!.gasRefund,
      returnValue: result.returnValue ? result.returnValue : Buffer.alloc(0),
    }
  }

  /**
   * Executes an EVM message, determining whether it's a call or create
   * based on the `to` address. It checkpoints the state and reverts changes
   * if an exception happens during the message execution.
   */
  async runCall(opts: EVMRunCallOpts): Promise<EVMResult> {
    let message = opts.message
    if (!message) {
      this._block = opts.block ?? defaultBlock()
      this._tx = {
        gasPrice: opts.gasPrice ?? BigInt(0),
        origin: opts.origin ?? opts.caller ?? Address.zero(),
      }

      const caller = opts.caller ?? Address.zero()

      const value = opts.value ?? BigInt(0)
      if (opts.skipBalance === true) {
        // if skipBalance, add `value` to caller balance to ensure sufficient funds
        const callerAccount = await this.eei.getAccount(caller)
        callerAccount.balance += value
        await this.eei.putAccount(caller, callerAccount)
      }

      message = new Message({
        caller,
        gasLimit: opts.gasLimit ?? BigInt(0xffffff),
        to: opts.to,
        value,
        data: opts.data,
        code: opts.code,
        depth: opts.depth,
        isCompiled: opts.isCompiled,
        isStatic: opts.isStatic,
        salt: opts.salt,
        selfdestruct: opts.selfdestruct ?? {},
        delegatecall: opts.delegatecall,
      })
    }

    await this._emit('beforeMessage', message)

    if (!message.to && this._common.isActivatedEIP(2929) === true) {
      message.code = message.data
      this.eei.addWarmedAddress((await this._generateAddress(message)).buf)
    }

    await this.eei.checkpoint()
    this._transientStorage.checkpoint()
    if (this.DEBUG) {
      debug('-'.repeat(100))
      debug(`message checkpoint`)
    }

    let result
    if (this.DEBUG) {
      const { caller, gasLimit, to, value, delegatecall } = message
      debug(
        `New message caller=${caller} gasLimit=${gasLimit} to=${
          to?.toString() ?? 'none'
        } value=${value} delegatecall=${delegatecall ? 'yes' : 'no'}`
      )
    }
    if (message.to) {
      if (this.DEBUG) {
        debug(`Message CALL execution (to: ${message.to})`)
      }
      result = await this._executeCall(message as MessageWithTo)
    } else {
      if (this.DEBUG) {
        debug(`Message CREATE execution (to undefined)`)
      }
      result = await this._executeCreate(message)
    }
    if (this.DEBUG) {
      const { executionGasUsed, exceptionError, returnValue } = result.execResult
      debug(
        `Received message execResult: [ gasUsed=${executionGasUsed} exceptionError=${
          exceptionError ? `'${exceptionError.error}'` : 'none'
        } returnValue=0x${short(returnValue)} gasRefund=${result.execResult.gasRefund ?? 0} ]`
      )
    }
    const err = result.execResult.exceptionError
    // This clause captures any error which happened during execution
    // If that is the case, then all refunds are forfeited
    if (err) {
      result.execResult.selfdestruct = {}
      result.execResult.gasRefund = BigInt(0)
    }
    if (err) {
      if (this._common.gteHardfork(Hardfork.Homestead) || err.error != ERROR.CODESTORE_OUT_OF_GAS) {
        result.execResult.logs = []
        await this.eei.revert()
        this._transientStorage.revert()
        if (this.DEBUG) {
          debug(`message checkpoint reverted`)
        }
      } else {
        // we are in chainstart and the error was the code deposit error
        // we do like nothing happened.
        await this.eei.commit()
        this._transientStorage.commit()
        if (this.DEBUG) {
          debug(`message checkpoint committed`)
        }
      }
    } else {
      await this.eei.commit()
      this._transientStorage.commit()
      if (this.DEBUG) {
        debug(`message checkpoint committed`)
      }
    }
    await this._emit('afterMessage', result)

    return result
  }

  /**
   * Bound to the global VM and therefore
   * shouldn't be used directly from the evm class
   */
  async runCode(opts: EVMRunCodeOpts): Promise<ExecResult> {
    this._block = opts.block ?? defaultBlock()

    this._tx = {
      gasPrice: opts.gasPrice ?? BigInt(0),
      origin: opts.origin ?? opts.caller ?? Address.zero(),
    }

    const message = new Message({
      code: opts.code,
      data: opts.data,
      gasLimit: opts.gasLimit,
      to: opts.address ?? Address.zero(),
      caller: opts.caller,
      value: opts.value,
      depth: opts.depth,
      selfdestruct: opts.selfdestruct ?? {},
      isStatic: opts.isStatic,
    })

    return this.runInterpreter(message, { pc: opts.pc })
  }

  /**
   * Returns code for precompile at the given address, or undefined
   * if no such precompile exists.
   */
  getPrecompile(address: Address): PrecompileFunc | undefined {
    return this.precompiles.get(address.buf.toString('hex'))
  }

  /**
   * Executes a precompiled contract with given data and gas limit.
   */
  protected runPrecompile(
    code: PrecompileFunc,
    data: Buffer,
    gasLimit: bigint
  ): Promise<ExecResult> | ExecResult {
    if (typeof code !== 'function') {
      throw new Error('Invalid precompile')
    }

    const opts = {
      data,
      gasLimit,
      _common: this._common,
      _EVM: this,
    }

    return code(opts)
  }

  protected async _loadCode(message: Message): Promise<void> {
    if (!message.code) {
      const precompile = this.getPrecompile(message.codeAddress)
      if (precompile) {
        message.code = precompile
        message.isCompiled = true
      } else {
        message.code = await this.eei.getContractCode(message.codeAddress)
        message.isCompiled = false
      }
    }
  }

  protected async _generateAddress(message: Message): Promise<Address> {
    let addr
    if (message.salt) {
      addr = generateAddress2(message.caller.buf, message.salt, message.code as Buffer)
    } else {
      const acc = await this.eei.getAccount(message.caller)
      let newNonce = acc.nonce
      if (message.depth > 0) {
        newNonce--
      }
      addr = generateAddress(message.caller.buf, bigIntToBuffer(newNonce))
    }
    return new Address(addr)
  }

  protected async _reduceSenderBalance(account: Account, message: Message): Promise<void> {
    account.balance -= message.value
    if (account.balance < BigInt(0)) {
      throw new EvmError(ERROR.INSUFFICIENT_BALANCE)
    }
    const result = this.eei.putAccount(message.authcallOrigin ?? message.caller, account)
    if (this.DEBUG) {
      debug(`Reduced sender (${message.caller}) balance (-> ${account.balance})`)
    }
    return result
  }

  protected async _addToBalance(toAccount: Account, message: MessageWithTo): Promise<void> {
    const newBalance = toAccount.balance + message.value
    if (newBalance > MAX_INTEGER) {
      throw new EvmError(ERROR.VALUE_OVERFLOW)
    }
    toAccount.balance = newBalance
    // putAccount as the nonce may have changed for contract creation
    const result = this.eei.putAccount(message.to, toAccount)
    if (this.DEBUG) {
      debug(`Added toAccount (${message.to}) balance (-> ${toAccount.balance})`)
    }
    return result
  }

  protected async _touchAccount(address: Address): Promise<void> {
    const account = await this.eei.getAccount(address)
    return this.eei.putAccount(address, account)
  }

  /**
   * Once the interpreter has finished depth 0, a post-message cleanup should be done
   */
  private postMessageCleanup() {
    if (this._common.isActivatedEIP(1153)) this._transientStorage.clear()
  }

  public copy() {
    const opts = {
      ...this._optsCached,
      common: this._common.copy(),
      eei: this.eei.copy(),
    }
    return new EVM(opts)
  }
}

/**
 * Result of executing a message via the {@link EVM}.
 */
export interface EVMResult {
  /**
   * Address of created account during transaction, if any
   */
  createdAddress?: Address
  /**
   * Contains the results from running the code, if any, as described in {@link runCode}
   */
  execResult: ExecResult
}

/**
 * Result of executing a call via the {@link EVM}.
 */
export interface ExecResult {
  runState?: RunState
  /**
   * Description of the exception, if any occurred
   */
  exceptionError?: EvmError
  /**
   * Amount of gas left
   */
  gas?: bigint
  /**
   * Amount of gas the code used to run
   */
  executionGasUsed: bigint
  /**
   * Return value from the contract
   */
  returnValue: Buffer
  /**
   * Array of logs that the contract emitted
   */
  logs?: Log[]
  /**
   * A map from the accounts that have self-destructed to the addresses to send their funds to
   */
  selfdestruct?: { [k: string]: Buffer }
  /**
   * The gas refund counter
   */
  gasRefund?: bigint
}

export function OOGResult(gasLimit: bigint): ExecResult {
  return {
    returnValue: Buffer.alloc(0),
    executionGasUsed: gasLimit,
    exceptionError: new EvmError(ERROR.OUT_OF_GAS),
  }
}
// CodeDeposit OOG Result
export function COOGResult(gasUsedCreateCode: bigint): ExecResult {
  return {
    returnValue: Buffer.alloc(0),
    executionGasUsed: gasUsedCreateCode,
    exceptionError: new EvmError(ERROR.CODESTORE_OUT_OF_GAS),
  }
}

export function INVALID_BYTECODE_RESULT(gasLimit: bigint): ExecResult {
  return {
    returnValue: Buffer.alloc(0),
    executionGasUsed: gasLimit,
    exceptionError: new EvmError(ERROR.INVALID_BYTECODE_RESULT),
  }
}

export function INVALID_EOF_RESULT(gasLimit: bigint): ExecResult {
  return {
    returnValue: Buffer.alloc(0),
    executionGasUsed: gasLimit,
    exceptionError: new EvmError(ERROR.INVALID_EOF_FORMAT),
  }
}

export function EvmErrorResult(error: EvmError, gasUsed: bigint): ExecResult {
  return {
    returnValue: Buffer.alloc(0),
    executionGasUsed: gasUsed,
    exceptionError: error,
  }
}

function defaultBlock(): Block {
  return {
    header: {
      number: BigInt(0),
      cliqueSigner: () => Address.zero(),
      coinbase: Address.zero(),
      timestamp: BigInt(0),
      difficulty: BigInt(0),
      prevRandao: zeros(32),
      gasLimit: BigInt(0),
      baseFeePerGas: undefined,
    },
  }
}<|MERGE_RESOLUTION|>--- conflicted
+++ resolved
@@ -36,12 +36,9 @@
   /*ExternalInterfaceFactory,*/
   Log,
 } from './types'
-<<<<<<< HEAD
 import { EEIInterface } from './types'
 import TransientStorage from './transientStorage'
 import { EEIDummy } from './eei/eeiDummy'
-=======
->>>>>>> f9b314a3
 
 const debug = createDebugLogger('evm')
 const debugGas = createDebugLogger('evm:gas')
