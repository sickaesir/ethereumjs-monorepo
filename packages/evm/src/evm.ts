--- conflicted
+++ resolved
@@ -13,12 +13,8 @@
 import { debug as createDebugLogger } from 'debug'
 import { promisify } from 'util'
 
-<<<<<<< HEAD
 import { EEIDummy } from './eei/eeiDummy'
-import { EOF } from './eof'
-=======
 import { EOF, getEOFCode } from './eof'
->>>>>>> e1a2cca1
 import { ERROR, EvmError } from './exceptions'
 import { Interpreter } from './interpreter'
 import { Message } from './message'
