import { RLP } from '@ethereumjs/rlp'
import { BlobEIP4844Transaction, Capability, TransactionFactory } from '@ethereumjs/tx'
import {
  Address,
  TypeOutput,
  bigIntToHex,
  bytesToPrefixedHexString,
  hexStringToBytes,
  intToHex,
  setLengthLeft,
  toType,
  utf8ToBytes,
} from '@ethereumjs/util'

import { INTERNAL_ERROR, INVALID_PARAMS, PARSE_ERROR } from '../error-code'
import { jsonRpcTx } from '../helpers'
import { middleware, validators } from '../validation'

import type { EthereumClient } from '../..'
import type { Chain } from '../../blockchain'
import type { ReceiptsManager } from '../../execution/receipt'
import type { EthProtocol } from '../../net/protocol'
import type { EthereumService, FullEthereumService } from '../../service'
import type { RpcTx } from '../types'
import type { Block, JsonRpcBlock } from '@ethereumjs/block'
import type { Log } from '@ethereumjs/evm'
import type { Proof } from '@ethereumjs/statemanager'
import type { FeeMarketEIP1559Transaction, Transaction, TypedTransaction } from '@ethereumjs/tx'
import type { PostByzantiumTxReceipt, PreByzantiumTxReceipt, TxReceipt, VM } from '@ethereumjs/vm'

type GetLogsParams = {
  fromBlock?: string // QUANTITY, block number or "earliest" or "latest" (default: "latest")
  toBlock?: string // QUANTITY, block number or "latest" (default: "latest")
  address?: string // DATA, 20 Bytes, contract address from which logs should originate
  topics?: string[] // DATA, array, topics are order-dependent
  blockHash?: string // DATA, 32 Bytes. With the addition of EIP-234,
  // blockHash restricts the logs returned to the single block with
  // the 32-byte hash blockHash. Using blockHash is equivalent to
  // fromBlock = toBlock = the block number with hash blockHash.
  // If blockHash is present in in the filter criteria, then
  // neither fromBlock nor toBlock are allowed.
}

type JsonRpcReceipt = {
  transactionHash: string // DATA, 32 Bytes - hash of the transaction.
  transactionIndex: string // QUANTITY - integer of the transactions index position in the block.
  blockHash: string // DATA, 32 Bytes - hash of the block where this transaction was in.
  blockNumber: string // QUANTITY - block number where this transaction was in.
  from: string // DATA, 20 Bytes - address of the sender.
  to: string | null // DATA, 20 Bytes - address of the receiver. null when it's a contract creation transaction.
  cumulativeGasUsed: string // QUANTITY  - The total amount of gas used when this transaction was executed in the block.
  effectiveGasPrice: string // QUANTITY - The final gas price per gas paid by the sender in wei.
  gasUsed: string // QUANTITY - The amount of gas used by this specific transaction alone.
  contractAddress: string | null // DATA, 20 Bytes - The contract address created, if the transaction was a contract creation, otherwise null.
  logs: JsonRpcLog[] // Array - Array of log objects, which this transaction generated.
  logsBloom: string // DATA, 256 Bytes - Bloom filter for light clients to quickly retrieve related logs.
  // It also returns either:
  root?: string // DATA, 32 bytes of post-transaction stateroot (pre Byzantium)
  status?: string // QUANTITY, either 1 (success) or 0 (failure)
  dataGasUsed?: string // QUANTITY, data gas consumed by transaction (if blob transaction)
}
type JsonRpcLog = {
  removed: boolean // TAG - true when the log was removed, due to a chain reorganization. false if it's a valid log.
  logIndex: string | null // QUANTITY - integer of the log index position in the block. null when it's pending.
  transactionIndex: string | null // QUANTITY - integer of the transactions index position log was created from. null when it's pending.
  transactionHash: string | null // DATA, 32 Bytes - hash of the transactions this log was created from. null when it's pending.
  blockHash: string | null // DATA, 32 Bytes - hash of the block where this log was in. null when it's pending.
  blockNumber: string | null // QUANTITY - the block number where this log was in. null when it's pending.
  address: string // DATA, 20 Bytes - address from which this log originated.
  data: string // DATA - contains one or more 32 Bytes non-indexed arguments of the log.
  topics: string[] // Array of DATA - Array of 0 to 4 32 Bytes DATA of indexed log arguments.
  // (In solidity: The first topic is the hash of the signature of the event
  // (e.g. Deposit(address,bytes32,uint256)), except you declared the event with the anonymous specifier.)
}

/**
 * Returns block formatted to the standard JSON-RPC fields
 */
const jsonRpcBlock = async (
  block: Block,
  chain: Chain,
  includeTransactions: boolean
): Promise<JsonRpcBlock> => {
  const json = block.toJSON()
  const header = json!.header!
  const transactions = block.transactions.map((tx, txIndex) =>
    includeTransactions ? jsonRpcTx(tx, block, txIndex) : bytesToPrefixedHexString(tx.hash())
  )
  const withdrawalsAttr =
    header.withdrawalsRoot !== undefined
      ? {
          withdrawalsRoot: header.withdrawalsRoot!,
          withdrawals: json.withdrawals,
        }
      : {}
  const td = await chain.getTd(block.hash(), block.header.number)
  return {
    number: header.number!,
    hash: bytesToPrefixedHexString(block.hash()),
    parentHash: header.parentHash!,
    mixHash: header.mixHash,
    nonce: header.nonce!,
    sha3Uncles: header.uncleHash!,
    logsBloom: header.logsBloom!,
    transactionsRoot: header.transactionsTrie!,
    stateRoot: header.stateRoot!,
    receiptsRoot: header.receiptTrie!,
    miner: header.coinbase!,
    difficulty: header.difficulty!,
    totalDifficulty: bigIntToHex(td),
    extraData: header.extraData!,
    size: intToHex(utf8ToBytes(JSON.stringify(json)).byteLength),
    gasLimit: header.gasLimit!,
    gasUsed: header.gasUsed!,
    timestamp: header.timestamp!,
    transactions,
    uncles: block.uncleHeaders.map((uh) => bytesToPrefixedHexString(uh.hash())),
    baseFeePerGas: header.baseFeePerGas,
    ...withdrawalsAttr,
    excessDataGas: header.excessDataGas,
  }
}

/**
 * Returns log formatted to the standard JSON-RPC fields
 */
const jsonRpcLog = async (
  log: Log,
  block?: Block,
  tx?: TypedTransaction,
  txIndex?: number,
  logIndex?: number
): Promise<JsonRpcLog> => ({
  removed: false, // TODO implement
  logIndex: logIndex !== undefined ? intToHex(logIndex) : null,
  transactionIndex: txIndex !== undefined ? intToHex(txIndex) : null,
  transactionHash: tx ? bytesToPrefixedHexString(tx.hash()) : null,
  blockHash: block ? bytesToPrefixedHexString(block.hash()) : null,
  blockNumber: block ? bigIntToHex(block.header.number) : null,
  address: bytesToPrefixedHexString(log[0]),
  topics: log[1].map(bytesToPrefixedHexString),
  data: bytesToPrefixedHexString(log[2]),
})

/**
 * Returns receipt formatted to the standard JSON-RPC fields
 */
const jsonRpcReceipt = async (
  receipt: TxReceipt,
  gasUsed: bigint,
  effectiveGasPrice: bigint,
  block: Block,
  tx: TypedTransaction,
  txIndex: number,
  logIndex: number,
  contractAddress?: Address,
  dataGasUsed?: bigint
): Promise<JsonRpcReceipt> => ({
  transactionHash: bytesToPrefixedHexString(tx.hash()),
  transactionIndex: intToHex(txIndex),
  blockHash: bytesToPrefixedHexString(block.hash()),
  blockNumber: bigIntToHex(block.header.number),
  from: tx.getSenderAddress().toString(),
  to: tx.to?.toString() ?? null,
  cumulativeGasUsed: bigIntToHex(receipt.cumulativeBlockGasUsed),
  effectiveGasPrice: bigIntToHex(effectiveGasPrice),
  gasUsed: bigIntToHex(gasUsed),
  contractAddress: contractAddress?.toString() ?? null,
  logs: await Promise.all(
    receipt.logs.map((l, i) => jsonRpcLog(l, block, tx, txIndex, logIndex + i))
  ),
<<<<<<< HEAD
  logsBloom: bufferToHex(receipt.bitvector),
  root: Buffer.isBuffer((receipt as PreByzantiumTxReceipt).stateRoot)
    ? bufferToHex((receipt as PreByzantiumTxReceipt).stateRoot)
    : undefined,
  status: Buffer.isBuffer((receipt as PostByzantiumTxReceipt).status)
    ? intToHex((receipt as PostByzantiumTxReceipt).status)
    : undefined,
  dataGasUsed: dataGasUsed !== undefined ? bigIntToHex(dataGasUsed) : undefined,
=======
  logsBloom: bytesToPrefixedHexString(receipt.bitvector),
  root:
    (receipt as PreByzantiumTxReceipt).stateRoot instanceof Uint8Array
      ? bytesToPrefixedHexString((receipt as PreByzantiumTxReceipt).stateRoot)
      : undefined,
  status:
    ((receipt as PostByzantiumTxReceipt).status as unknown) instanceof Uint8Array
      ? intToHex((receipt as PostByzantiumTxReceipt).status)
      : undefined,
>>>>>>> 30aaa9a3
})

/**
 * Get block by option
 */
const getBlockByOption = async (blockOpt: string, chain: Chain) => {
  if (blockOpt === 'pending') {
    throw {
      code: INVALID_PARAMS,
      message: `"pending" is not yet supported`,
    }
  }

  let block: Block
  const latest = chain.blocks.latest ?? (await chain.getCanonicalHeadBlock())

  switch (blockOpt) {
    case 'earliest':
      block = await chain.getBlock(BigInt(0))
      break
    case 'latest':
      block = latest
      break
    case 'safe':
      block = chain.blocks.safe ?? (await chain.getCanonicalSafeBlock())
      break
    case 'finalized':
      block = chain.blocks.finalized ?? (await chain.getCanonicalFinalizedBlock())
      break
    default: {
      const blockNumber = BigInt(blockOpt)
      if (blockNumber === latest.header.number) {
        block = latest
      } else if (blockNumber > latest.header.number) {
        throw {
          code: INVALID_PARAMS,
          message: 'specified block greater than current height',
        }
      } else {
        block = await chain.getBlock(blockNumber)
      }
    }
  }
  return block
}

/**
 * eth_* RPC module
 * @memberof module:rpc/modules
 */
export class Eth {
  private client: EthereumClient
  private service: EthereumService
  private receiptsManager: ReceiptsManager | undefined
  private _chain: Chain
  private _vm: VM | undefined
  public ethVersion: number

  /**
   * Create eth_* RPC module
   * @param client Client to which the module binds
   */
  constructor(client: EthereumClient) {
    this.client = client
    this.service = client.services.find((s) => s.name === 'eth') as EthereumService
    this._chain = this.service.chain
    this._vm = (this.service as FullEthereumService).execution?.vm
    this.receiptsManager = (this.service as FullEthereumService).execution?.receiptsManager

    const ethProtocol = this.service.protocols.find((p) => p.name === 'eth') as EthProtocol
    this.ethVersion = Math.max(...ethProtocol.versions)

    this.blockNumber = middleware(this.blockNumber.bind(this), 0)

    this.call = middleware(this.call.bind(this), 2, [
      [validators.transaction()],
      [validators.blockOption],
    ])

    this.chainId = middleware(this.chainId.bind(this), 0, [])

    this.estimateGas = middleware(this.estimateGas.bind(this), 1, [
      [validators.transaction()],
      [validators.blockOption],
    ])

    this.getBalance = middleware(this.getBalance.bind(this), 2, [
      [validators.address],
      [validators.blockOption],
    ])

    this.getBlockByNumber = middleware(this.getBlockByNumber.bind(this), 2, [
      [validators.blockOption],
      [validators.bool],
    ])

    this.getBlockByHash = middleware(this.getBlockByHash.bind(this), 2, [
      [validators.hex, validators.blockHash],
      [validators.bool],
    ])

    this.getBlockTransactionCountByHash = middleware(
      this.getBlockTransactionCountByHash.bind(this),
      1,
      [[validators.hex, validators.blockHash]]
    )

    this.getCode = middleware(this.getCode.bind(this), 2, [
      [validators.address],
      [validators.blockOption],
    ])

    this.getUncleCountByBlockNumber = middleware(this.getUncleCountByBlockNumber.bind(this), 1, [
      [validators.hex],
    ])

    this.getStorageAt = middleware(this.getStorageAt.bind(this), 3, [
      [validators.address],
      [validators.hex],
      [validators.blockOption],
    ])

    this.getTransactionByBlockHashAndIndex = middleware(
      this.getTransactionByBlockHashAndIndex.bind(this),
      2,
      [[validators.hex, validators.blockHash], [validators.hex]]
    )

    this.getTransactionByHash = middleware(this.getTransactionByHash.bind(this), 1, [
      [validators.hex],
    ])

    this.getTransactionCount = middleware(this.getTransactionCount.bind(this), 2, [
      [validators.address],
      [validators.blockOption],
    ])

    this.getTransactionReceipt = middleware(this.getTransactionReceipt.bind(this), 1, [
      [validators.hex],
    ])

    this.getUncleCountByBlockNumber = middleware(this.getUncleCountByBlockNumber.bind(this), 1, [
      [validators.hex],
    ])

    this.getLogs = middleware(this.getLogs.bind(this), 1, [
      [
        validators.object({
          fromBlock: validators.optional(validators.blockOption),
          toBlock: validators.optional(validators.blockOption),
          address: validators.optional(
            validators.either(validators.array(validators.address), validators.address)
          ),
          topics: validators.optional(
            validators.array(
              validators.optional(
                validators.either(validators.hex, validators.array(validators.hex))
              )
            )
          ),
          blockHash: validators.optional(validators.blockHash),
        }),
      ],
    ])

    this.sendRawTransaction = middleware(this.sendRawTransaction.bind(this), 1, [[validators.hex]])

    this.protocolVersion = middleware(this.protocolVersion.bind(this), 0, [])

    this.syncing = middleware(this.syncing.bind(this), 0, [])

    this.getProof = middleware(this.getProof.bind(this), 3, [
      [validators.address],
      [validators.array(validators.hex)],
      [validators.blockOption],
    ])

    this.getBlockTransactionCountByNumber = middleware(
      this.getBlockTransactionCountByNumber.bind(this),
      1,
      [[validators.blockOption]]
    )

    this.gasPrice = middleware(this.gasPrice.bind(this), 0, [])
  }

  /**
   * Returns number of the most recent block.
   * @param params An empty array
   */
  async blockNumber(_params = []) {
    return bigIntToHex(this._chain.headers.latest?.number ?? BigInt(0))
  }

  /**
   * Executes a new message call immediately without creating a transaction on the block chain.
   * @param params An array of two parameters:
   *   1. The transaction object
   *       * from (optional) - The address the transaction is sent from
   *       * to - The address the transaction is directed to
   *       * gas (optional) - Integer of the gas provided for the transaction execution
   *       * gasPrice (optional) - Integer of the gasPrice used for each paid gas
   *       * value (optional) - Integer of the value sent with this transaction
   *       * data (optional) - Hash of the method signature and encoded parameters.
   *   2. integer block number, or the string "latest", "earliest" or "pending"
   * @returns The return value of the executed contract.
   */
  async call(params: [RpcTx, string]) {
    const [transaction, blockOpt] = params
    const block = await getBlockByOption(blockOpt, this._chain)

    if (this._vm === undefined) {
      throw new Error('missing vm')
    }

    const vm = await this._vm.copy()
    await vm.stateManager.setStateRoot(block.header.stateRoot)

    const { from, to, gas: gasLimit, gasPrice, value, data } = transaction

    try {
      const runCallOpts = {
        caller: from !== undefined ? Address.fromString(from) : undefined,
        to: to !== undefined ? Address.fromString(to) : undefined,
        gasLimit: toType(gasLimit, TypeOutput.BigInt),
        gasPrice: toType(gasPrice, TypeOutput.BigInt),
        value: toType(value, TypeOutput.BigInt),
        data: data !== undefined ? hexStringToBytes(data) : undefined,
      }
      const { execResult } = await vm.evm.runCall(runCallOpts)
      return bytesToPrefixedHexString(execResult.returnValue)
    } catch (error: any) {
      throw {
        code: INTERNAL_ERROR,
        message: error.message.toString(),
      }
    }
  }

  /**
   * Returns the currently configured chain id, a value used in replay-protected transaction signing as introduced by EIP-155.
   * @param _params An empty array
   * @returns The chain ID.
   */
  async chainId(_params = []) {
    const chainId = this._chain.config.chainCommon.chainId()
    return bigIntToHex(chainId)
  }

  /**
   * Generates and returns an estimate of how much gas is necessary to allow the transaction to complete.
   * The transaction will not be added to the blockchain.
   * Note that the estimate may be significantly more than the amount of gas actually used by the transaction,
   * for a variety of reasons including EVM mechanics and node performance.
   * @param params An array of two parameters:
   *   1. The transaction object
   *       * from (optional) - The address the transaction is sent from
   *       * to - The address the transaction is directed to
   *       * gas (optional) - Integer of the gas provided for the transaction execution
   *       * gasPrice (optional) - Integer of the gasPrice used for each paid gas
   *       * value (optional) - Integer of the value sent with this transaction
   *       * data (optional) - Hash of the method signature and encoded parameters.
   *   2. integer block number, or the string "latest", "earliest" or "pending" (optional)
   * @returns The amount of gas used.
   */
  async estimateGas(params: [RpcTx, string?]) {
    const [transaction, blockOpt] = params
    const block = await getBlockByOption(blockOpt ?? 'latest', this._chain)

    if (this._vm === undefined) {
      throw new Error('missing vm')
    }

    const vm = await this._vm.copy()
    await vm.stateManager.setStateRoot(block.header.stateRoot)

    if (transaction.gas === undefined) {
      // If no gas limit is specified use the last block gas limit as an upper bound.
      const latest = await this._chain.getCanonicalHeadHeader()
      transaction.gas = latest.gasLimit as any
    }

    if (transaction.gasPrice === undefined && transaction.maxFeePerGas === undefined) {
      // If no gas price or maxFeePerGas provided, use current block base fee for gas estimates
      if (transaction.type !== undefined && parseInt(transaction.type) === 2) {
        transaction.maxFeePerGas = '0x' + block.header.baseFeePerGas?.toString(16)
      } else if (block.header.baseFeePerGas !== undefined) {
        transaction.gasPrice = '0x' + block.header.baseFeePerGas?.toString(16)
      }
    }

    const txData = {
      ...transaction,
      gasLimit: transaction.gas,
    }

    const tx = TransactionFactory.fromTxData(txData, { common: vm._common, freeze: false })

    // set from address
    const from =
      transaction.from !== undefined ? Address.fromString(transaction.from) : Address.zero()
    tx.getSenderAddress = () => {
      return from
    }

    try {
      const { totalGasSpent } = await vm.runTx({
        tx,
        skipNonce: true,
        skipBalance: true,
        skipBlockGasLimitValidation: true,
        block,
      })
      return `0x${totalGasSpent.toString(16)}`
    } catch (error: any) {
      throw {
        code: INTERNAL_ERROR,
        message: error.message.toString(),
      }
    }
  }

  /**
   * Returns the balance of the account at the given address.
   * @param params An array of two parameters:
   *   1. address of the account
   *   2. integer block number, or the string "latest", "earliest" or "pending"
   */
  async getBalance(params: [string, string]) {
    const [addressHex, blockOpt] = params
    const address = Address.fromString(addressHex)
    const block = await getBlockByOption(blockOpt, this._chain)

    if (this._vm === undefined) {
      throw new Error('missing vm')
    }

    const vm = await this._vm.copy()
    await vm.stateManager.setStateRoot(block.header.stateRoot)
    const account = await vm.stateManager.getAccount(address)
    if (account === undefined) {
      throw new Error(`could not read account`)
    }
    return bigIntToHex(account.balance)
  }

  /**
   * Returns information about a block by hash.
   * @param params An array of two parameters:
   *   1. a block hash
   *   2. boolean - if true returns the full transaction objects, if false only the hashes of the transactions.
   */
  async getBlockByHash(params: [string, boolean]) {
    const [blockHash, includeTransactions] = params

    try {
      const block = await this._chain.getBlock(hexStringToBytes(blockHash))
      return await jsonRpcBlock(block, this._chain, includeTransactions)
    } catch (error) {
      throw {
        code: INVALID_PARAMS,
        message: 'Unknown block',
      }
    }
  }

  /**
   * Returns information about a block by block number.
   * @param params An array of two parameters:
   *   1. integer of a block number, or the string "latest", "earliest" or "pending"
   *   2. boolean - if true returns the full transaction objects, if false only the hashes of the transactions.
   */
  async getBlockByNumber(params: [string, boolean]) {
    const [blockOpt, includeTransactions] = params
    const block = await getBlockByOption(blockOpt, this._chain)
    return jsonRpcBlock(block, this._chain, includeTransactions)
  }

  /**
   * Returns the transaction count for a block given by the block hash.
   * @param params An array of one parameter: A block hash
   */
  async getBlockTransactionCountByHash(params: [string]) {
    const [blockHash] = params
    try {
      const block = await this._chain.getBlock(hexStringToBytes(blockHash))
      return intToHex(block.transactions.length)
    } catch (error) {
      throw {
        code: INVALID_PARAMS,
        message: 'Unknown block',
      }
    }
  }

  /**
   * Returns code of the account at the given address.
   * @param params An array of two parameters:
   *   1. address of the account
   *   2. integer block number, or the string "latest", "earliest" or "pending"
   */
  async getCode(params: [string, string]) {
    const [addressHex, blockOpt] = params
    const block = await getBlockByOption(blockOpt, this._chain)

    if (this._vm === undefined) {
      throw new Error('missing vm')
    }

    const vm = await this._vm.copy()
    await vm.stateManager.setStateRoot(block.header.stateRoot)

    const address = Address.fromString(addressHex)
    const code = await vm.stateManager.getContractCode(address)
    return bytesToPrefixedHexString(code)
  }

  /**
   * Returns the value from a storage position at a given address.
   * @param params An array of three parameters:
   *   1. address of the storage
   *   2. integer of the position in the storage
   *   3. integer block number, or the string "latest", "earliest" or "pending"
   */
  async getStorageAt(params: [string, string, string]) {
    const [addressHex, positionHex, blockOpt] = params
    const block = await getBlockByOption(blockOpt, this._chain)

    if (this._vm === undefined) {
      throw new Error('missing vm')
    }

    const vm = await this._vm.copy()
    await vm.stateManager.setStateRoot(block.header.stateRoot)

    const address = Address.fromString(addressHex)
    const storageTrie = await (vm.stateManager as any)._getStorageTrie(address)
    const position = setLengthLeft(hexStringToBytes(positionHex), 32)
    const storage = await storageTrie.get(position)
    return storage !== null && storage !== undefined
      ? bytesToPrefixedHexString(
          setLengthLeft(RLP.decode(Uint8Array.from(storage)) as Uint8Array, 32)
        )
      : '0x'
  }

  /**
   * Returns information about a transaction given a block hash and a transaction's index position.
   * @param params An array of two parameter:
   *   1. a block hash
   *   2. an integer of the transaction index position encoded as a hexadecimal.
   */
  async getTransactionByBlockHashAndIndex(params: [string, string]) {
    try {
      const [blockHash, txIndexHex] = params
      const txIndex = parseInt(txIndexHex, 16)
      const block = await this._chain.getBlock(hexStringToBytes(blockHash))
      if (block.transactions.length <= txIndex) {
        return null
      }

      const tx = block.transactions[txIndex]
      return jsonRpcTx(tx, block, txIndex)
    } catch (error: any) {
      throw {
        code: INVALID_PARAMS,
        message: error.message.toString(),
      }
    }
  }

  /**
   * Returns the transaction by hash when available within `--txLookupLimit`
   * @param params An array of one parameter:
   *   1. hash of the transaction
   */
  async getTransactionByHash(params: [string]) {
    const [txHash] = params

    try {
      if (!this.receiptsManager) throw new Error('missing receiptsManager')
      const result = await this.receiptsManager.getReceiptByTxHash(hexStringToBytes(txHash))
      if (!result) return null
      const [_receipt, blockHash, txIndex] = result
      const block = await this._chain.getBlock(blockHash)
      const tx = block.transactions[txIndex]
      return jsonRpcTx(tx, block, txIndex)
    } catch (error: any) {
      throw {
        code: INTERNAL_ERROR,
        message: error.message.toString(),
      }
    }
  }

  /**
   * Returns the number of transactions sent from an address.
   * @param params An array of two parameters:
   *   1. address of the account
   *   2. integer block number, or the string "latest", "earliest" or "pending"
   */
  async getTransactionCount(params: [string, string]) {
    const [addressHex, blockOpt] = params
    const block = await getBlockByOption(blockOpt, this._chain)

    if (this._vm === undefined) {
      throw new Error('missing vm')
    }

    const vm = await this._vm.copy()
    await vm.stateManager.setStateRoot(block.header.stateRoot)

    const address = Address.fromString(addressHex)
    const account = await vm.stateManager.getAccount(address)
    if (account === undefined) {
      throw new Error(`could not read account`)
    }
    return bigIntToHex(account.nonce)
  }

  /**
   * Returns the current ethereum protocol version as a hex-encoded string
   * @param params An empty array
   */
  protocolVersion(_params = []) {
    return intToHex(this.ethVersion)
  }

  /**
   * Returns the number of uncles in a block from a block matching the given block number
   * @param params An array of one parameter:
   *   1: hexadecimal representation of a block number
   */
  async getUncleCountByBlockNumber(params: [string]) {
    const [blockNumberHex] = params
    const blockNumber = BigInt(blockNumberHex)
    const latest =
      this._chain.headers.latest?.number ?? (await this._chain.getCanonicalHeadHeader()).number

    if (blockNumber > latest) {
      throw {
        code: INVALID_PARAMS,
        message: 'specified block greater than current height',
      }
    }

    const block = await this._chain.getBlock(blockNumber)
    return block.uncleHeaders.length
  }

  /**
   * Returns the receipt of a transaction by transaction hash.
   * *Note* That the receipt is not available for pending transactions.
   * Only available with `--saveReceipts` enabled
   * Will return empty if tx is past set `--txLookupLimit`
   * (default = 2350000 = about one year, 0 = entire chain)
   * @param params An array of one parameter:
   *  1: Transaction hash
   */
  async getTransactionReceipt(params: [string]) {
    const [txHash] = params
    try {
      if (!this.receiptsManager) throw new Error('missing receiptsManager')
<<<<<<< HEAD
      const result = await this.receiptsManager.getReceiptByTxHash(toBuffer(txHash))

=======
      const result = await this.receiptsManager.getReceiptByTxHash(hexStringToBytes(txHash))
>>>>>>> 30aaa9a3
      if (!result) return null
      const [receipt, blockHash, txIndex, logIndex] = result
      const block = await this._chain.getBlock(blockHash)
      const parentBlock = await this._chain.getBlock(block.header.parentHash)
      const tx = block.transactions[txIndex]
      const effectiveGasPrice = tx.supports(Capability.EIP1559FeeMarket)
        ? (tx as FeeMarketEIP1559Transaction).maxPriorityFeePerGas <
          (tx as FeeMarketEIP1559Transaction).maxFeePerGas - block.header.baseFeePerGas!
          ? (tx as FeeMarketEIP1559Transaction).maxPriorityFeePerGas
          : (tx as FeeMarketEIP1559Transaction).maxFeePerGas -
            block.header.baseFeePerGas! +
            block.header.baseFeePerGas!
        : (tx as Transaction).gasPrice

      const vmCopy = await this._vm!.copy()
      vmCopy._common.setHardfork(tx.common.hardfork())
      // Run tx through copied vm to get tx gasUsed and createdAddress
      const runBlockResult = await vmCopy.runBlock({
        block,
        root: parentBlock.header.stateRoot,
        skipBlockValidation: true,
      })
      const { totalGasSpent, createdAddress, dataGasUsed } = runBlockResult.results[txIndex]
      return await jsonRpcReceipt(
        receipt,
        totalGasSpent,
        effectiveGasPrice,
        block,
        tx,
        txIndex,
        logIndex,
        createdAddress,
        dataGasUsed
      )
    } catch (error: any) {
      throw {
        code: INTERNAL_ERROR,
        message: error.message.toString(),
      }
    }
  }

  /**
   * Returns an array of all logs matching a given filter object.
   * Only available with `--saveReceipts` enabled
   * @param params An object of the filter options {@link GetLogsParams}
   */
  async getLogs(params: [GetLogsParams]) {
    const { fromBlock, toBlock, blockHash, address, topics } = params[0]
    if (!this.receiptsManager) throw new Error('missing receiptsManager')
    if (blockHash !== undefined && (fromBlock !== undefined || toBlock !== undefined)) {
      throw {
        code: INVALID_PARAMS,
        message: `Can only specify a blockHash if fromBlock or toBlock are not provided`,
      }
    }
    let from: Block, to: Block
    if (blockHash !== undefined) {
      try {
        from = to = await this._chain.getBlock(hexStringToBytes(blockHash))
      } catch (error: any) {
        throw {
          code: INVALID_PARAMS,
          message: 'unknown blockHash',
        }
      }
    } else {
      if (fromBlock === 'earliest') {
        from = await this._chain.getBlock(BigInt(0))
      } else if (fromBlock === 'latest' || fromBlock === undefined) {
        from = this._chain.blocks.latest!
      } else {
        const blockNum = BigInt(fromBlock)
        if (blockNum > this._chain.headers.height) {
          throw {
            code: INVALID_PARAMS,
            message: 'specified `fromBlock` greater than current height',
          }
        }
        from = await this._chain.getBlock(blockNum)
      }
      if (toBlock === fromBlock) {
        to = from
      } else if (toBlock === 'latest' || toBlock === undefined) {
        to = this._chain.blocks.latest!
      } else {
        const blockNum = BigInt(toBlock)
        if (blockNum > this._chain.headers.height) {
          throw {
            code: INVALID_PARAMS,
            message: 'specified `toBlock` greater than current height',
          }
        }
        to = await this._chain.getBlock(blockNum)
      }
    }
    if (
      to.header.number - from.header.number >
      BigInt(this.receiptsManager.GET_LOGS_BLOCK_RANGE_LIMIT)
    ) {
      throw {
        code: INVALID_PARAMS,
        message: `block range limit is ${this.receiptsManager.GET_LOGS_BLOCK_RANGE_LIMIT} blocks`,
      }
    }
    try {
      const formattedTopics = topics?.map((t) => {
        if (t === null) {
          return null
        } else if (Array.isArray(t)) {
          return t.map((x) => hexStringToBytes(x))
        } else {
          return hexStringToBytes(t)
        }
      })
      let addrs
      if (address !== undefined) {
        if (Array.isArray(address)) {
          addrs = address.map((a) => hexStringToBytes(a))
        } else {
          addrs = [hexStringToBytes(address)]
        }
      }
      const logs = await this.receiptsManager.getLogs(from, to, addrs, formattedTopics)
      return await Promise.all(
        logs.map(({ log, block, tx, txIndex, logIndex }) =>
          jsonRpcLog(log, block, tx, txIndex, logIndex)
        )
      )
    } catch (error: any) {
      throw {
        code: INTERNAL_ERROR,
        message: error.message.toString(),
      }
    }
  }

  /**
   * Creates new message call transaction or a contract creation for signed transactions.
   * @param params An array of one parameter:
   *   1. the signed transaction data
   * @returns a 32-byte tx hash or the zero hash if the tx is not yet available.
   */
  async sendRawTransaction(params: [string]) {
    const [serializedTx] = params

    const { syncTargetHeight } = this.client.config
    if (!this.client.config.synchronized) {
      throw {
        code: INTERNAL_ERROR,
        message: `client is not aware of the current chain height yet (give sync some more time)`,
      }
    }
    const common = this.client.config.chainCommon.copy()
    const chainHeight = this.client.chain.headers.height
    let txTargetHeight = syncTargetHeight ?? BigInt(0)
    // Following step makes sure txTargetHeight > 0
    if (txTargetHeight <= chainHeight) {
      txTargetHeight = chainHeight + BigInt(1)
    }
    common.setHardforkByBlockNumber(txTargetHeight, undefined, Math.floor(Date.now() / 1000))

    let tx
    try {
      const txBuf = hexStringToBytes(serializedTx)
      if (txBuf[0] === 0x05) {
        // Blob Transactions sent over RPC are expected to be in Network Wrapper format
        tx = BlobEIP4844Transaction.fromSerializedBlobTxNetworkWrapper(txBuf, { common })
      } else {
        tx = TransactionFactory.fromSerializedData(txBuf, { common })
      }
    } catch (e: any) {
      throw {
        code: PARSE_ERROR,
        message: `serialized tx data could not be parsed (${e.message})`,
      }
    }

    if (!tx.isSigned()) {
      throw {
        code: INVALID_PARAMS,
        message: `tx needs to be signed`,
      }
    }

    // Add the tx to own tx pool
    const { txPool, pool } = this.service as FullEthereumService

    try {
      await txPool.add(tx, true)
      await txPool.sendNewTxHashes([tx.hash()], pool.peers)
    } catch (error: any) {
      throw {
        code: INVALID_PARAMS,
        message: error.message ?? error.toString(),
      }
    }

    const peerPool = this.service.pool
    if (
      peerPool.peers.length === 0 &&
      !this.client.config.mine &&
      this.client.config.isSingleNode === false
    ) {
      throw {
        code: INTERNAL_ERROR,
        message: `no peer connection available`,
      }
    }
    txPool.sendTransactions([tx], peerPool.peers)

    return bytesToPrefixedHexString(tx.hash())
  }

  /**
   * Returns an account object along with data about the proof.
   * @param params An array of three parameters:
   *   1. address of the account
   *   2. array of storage keys which should be proofed and included
   *   3. integer block number, or the string "latest" or "earliest"
   * @returns The {@link Proof}
   */
  async getProof(params: [string, string[], string]): Promise<Proof> {
    const [addressHex, slotsHex, blockOpt] = params
    const block = await getBlockByOption(blockOpt, this._chain)

    if (this._vm === undefined) {
      throw new Error('missing vm')
    }

    const vm = await this._vm.copy()

    if (!('getProof' in vm.stateManager)) {
      throw new Error('getProof RPC method not supported with the StateManager provided')
    }
    await vm.stateManager.setStateRoot(block.header.stateRoot)

    const address = Address.fromString(addressHex)
    const slots = slotsHex.map((slotHex) => setLengthLeft(hexStringToBytes(slotHex), 32))
    const proof = await vm.stateManager.getProof!(address, slots)
    return proof
  }

  /**
   * Returns an object with data about the sync status or false.
   * @param params An empty array
   * @returns An object with sync status data or false (when not syncing)
   *   * startingBlock - The block at which the import started (will only be reset after the sync reached his head)
   *   * currentBlock - The current block, same as eth_blockNumber
   *   * highestBlock - The estimated highest block
   */
  async syncing(_params = []) {
    if (this.client.config.synchronized) {
      return false
    }

    const currentBlockHeader =
      this._chain.headers?.latest ?? (await this._chain.getCanonicalHeadHeader())
    const currentBlock = bigIntToHex(currentBlockHeader.number)

    const synchronizer = this.client.services[0].synchronizer
    const { syncTargetHeight } = this.client.config
    const startingBlock = bigIntToHex(synchronizer.startingBlock)

    let highestBlock
    if (typeof syncTargetHeight === 'bigint' && syncTargetHeight !== BigInt(0)) {
      highestBlock = bigIntToHex(syncTargetHeight)
    } else {
      const bestPeer = await synchronizer.best()
      if (!bestPeer) {
        throw {
          code: INTERNAL_ERROR,
          message: `no peer available for synchronization`,
        }
      }
      const highestBlockHeader = await synchronizer.latest(bestPeer)
      if (!highestBlockHeader) {
        throw {
          code: INTERNAL_ERROR,
          message: `highest block header unavailable`,
        }
      }
      highestBlock = bigIntToHex(highestBlockHeader.number)
    }

    return { startingBlock, currentBlock, highestBlock }
  }

  /**
   * Returns the transaction count for a block given by the block number.
   * @param params An array of one parameter:
   *  1. integer of a block number, or the string "latest", "earliest" or "pending"
   */
  async getBlockTransactionCountByNumber(params: [string]) {
    const [blockOpt] = params
    const block = await getBlockByOption(blockOpt, this._chain)
    return intToHex(block.transactions.length)
  }

  /**
   * Gas price oracle.
   *
   * Returns a suggested gas price.
   * @returns a hex code of an integer representing the suggested gas price in wei.
   */
  async gasPrice() {
    const minGasPrice: bigint = this._chain.config.chainCommon.param('gasConfig', 'minPrice')
    let gasPrice = BigInt(0)
    const latest = await this._chain.getCanonicalHeadHeader()
    if (this._vm !== undefined && this._vm._common.isActivatedEIP(1559)) {
      const baseFee = latest.calcNextBaseFee()
      let priorityFee = BigInt(0)
      const block = await this._chain.getBlock(latest.number)
      for (const tx of block.transactions) {
        const maxPriorityFeePerGas = (tx as FeeMarketEIP1559Transaction).maxPriorityFeePerGas
        priorityFee += maxPriorityFeePerGas
      }

      priorityFee =
        priorityFee !== BigInt(0) ? priorityFee / BigInt(block.transactions.length) : BigInt(1)
      gasPrice = baseFee + priorityFee > minGasPrice ? baseFee + priorityFee : minGasPrice
    } else {
      // For chains that don't support EIP-1559 we iterate over the last 20
      // blocks to get an average gas price.
      const blockIterations = 20 < latest.number ? 20 : latest.number
      let txCount = BigInt(0)
      for (let i = 0; i < blockIterations; i++) {
        const block = await this._chain.getBlock(latest.number - BigInt(i))
        if (block.transactions.length === 0) {
          continue
        }

        for (const tx of block.transactions) {
          const txGasPrice = (tx as Transaction).gasPrice
          gasPrice += txGasPrice
          txCount++
        }
      }

      if (txCount > 0) {
        const avgGasPrice = gasPrice / txCount
        gasPrice = avgGasPrice > minGasPrice ? avgGasPrice : minGasPrice
      } else {
        gasPrice = minGasPrice
      }
    }

    return bigIntToHex(gasPrice)
  }
}<|MERGE_RESOLUTION|>--- conflicted
+++ resolved
@@ -169,16 +169,6 @@
   logs: await Promise.all(
     receipt.logs.map((l, i) => jsonRpcLog(l, block, tx, txIndex, logIndex + i))
   ),
-<<<<<<< HEAD
-  logsBloom: bufferToHex(receipt.bitvector),
-  root: Buffer.isBuffer((receipt as PreByzantiumTxReceipt).stateRoot)
-    ? bufferToHex((receipt as PreByzantiumTxReceipt).stateRoot)
-    : undefined,
-  status: Buffer.isBuffer((receipt as PostByzantiumTxReceipt).status)
-    ? intToHex((receipt as PostByzantiumTxReceipt).status)
-    : undefined,
-  dataGasUsed: dataGasUsed !== undefined ? bigIntToHex(dataGasUsed) : undefined,
-=======
   logsBloom: bytesToPrefixedHexString(receipt.bitvector),
   root:
     (receipt as PreByzantiumTxReceipt).stateRoot instanceof Uint8Array
@@ -188,7 +178,6 @@
     ((receipt as PostByzantiumTxReceipt).status as unknown) instanceof Uint8Array
       ? intToHex((receipt as PostByzantiumTxReceipt).status)
       : undefined,
->>>>>>> 30aaa9a3
 })
 
 /**
@@ -752,12 +741,7 @@
     const [txHash] = params
     try {
       if (!this.receiptsManager) throw new Error('missing receiptsManager')
-<<<<<<< HEAD
-      const result = await this.receiptsManager.getReceiptByTxHash(toBuffer(txHash))
-
-=======
       const result = await this.receiptsManager.getReceiptByTxHash(hexStringToBytes(txHash))
->>>>>>> 30aaa9a3
       if (!result) return null
       const [receipt, blockHash, txIndex, logIndex] = result
       const block = await this._chain.getBlock(blockHash)
