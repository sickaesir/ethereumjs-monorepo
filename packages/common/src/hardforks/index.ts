--- conflicted
+++ resolved
@@ -18,7 +18,6 @@
 import * as tangerineWhistle from './tangerineWhistle.json'
 
 export const hardforks = {
-<<<<<<< HEAD
   chainstart: require('./chainstart.json'),
   homestead: require('./homestead.json'),
   dao: require('./dao.json'),
@@ -47,24 +46,4 @@
   gibbs: require('./gibbs.json'),
   planck: require('./planck.json'),
   luban: require('./luban.json'),
-=======
-  chainstart,
-  homestead,
-  dao,
-  tangerineWhistle,
-  spuriousDragon,
-  byzantium,
-  constantinople,
-  petersburg,
-  istanbul,
-  muirGlacier,
-  berlin,
-  london,
-  shanghai,
-  arrowGlacier,
-  grayGlacier,
-  mergeForkIdTransition,
-  paris,
-  cancun,
->>>>>>> a37f51fa
 }